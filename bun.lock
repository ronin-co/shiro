{
  "lockfileVersion": 1,
  "workspaces": {
    "": {
      "name": "orm",
      "devDependencies": {
        "@biomejs/biome": "1.9.4",
        "@types/bun": "1.2.4",
        "tsup": "8.5.0",
        "turbo": "2.5.3",
        "typescript": "5.8.3",
      },
    },
    "packages/shiro-better-auth": {
      "name": "shiro-better-auth",
<<<<<<< HEAD
      "version": "0.0.2",
=======
      "version": "0.0.3",
>>>>>>> da02100e
      "devDependencies": {
        "@ronin/engine": "0.1.16",
        "shiro-compiler": "workspace:*",
      },
      "peerDependencies": {
        "better-auth": ">=1.2.5",
        "shiro-orm": ">=0.1.0",
      },
    },
    "packages/shiro-cli": {
      "name": "shiro-cli",
<<<<<<< HEAD
      "version": "0.0.2",
=======
      "version": "0.0.3",
>>>>>>> da02100e
      "bin": {
        "shiro": "./dist/bin/index.js",
      },
      "dependencies": {
        "@dprint/formatter": "0.4.1",
        "@dprint/typescript": "0.93.3",
        "@iarna/toml": "2.2.5",
        "@inquirer/prompts": "7.2.3",
        "@ronin/engine": "0.1.23",
        "chalk-template": "1.1.0",
        "get-port": "7.1.0",
        "ini": "5.0.0",
        "json5": "2.2.3",
        "open": "10.1.0",
        "ora": "8.1.1",
      },
      "devDependencies": {
        "@types/ini": "4.1.1",
        "bun-bagel": "1.1.0",
        "shiro-codegen": "workspace:*",
        "shiro-compiler": "workspace:*",
        "shiro-orm": "workspace:*",
      },
    },
    "packages/shiro-codegen": {
      "name": "shiro-codegen",
<<<<<<< HEAD
      "version": "0.0.2",
=======
      "version": "0.0.3",
>>>>>>> da02100e
      "dependencies": {
        "typescript": "5.7.3",
      },
      "devDependencies": {
        "shiro-compiler": "workspace:*",
        "shiro-syntax": "workspace:*",
      },
    },
    "packages/shiro-compiler": {
      "name": "shiro-compiler",
<<<<<<< HEAD
      "version": "0.0.2",
=======
      "version": "0.0.3",
>>>>>>> da02100e
      "devDependencies": {
        "@ronin/engine": "0.0.27",
        "title": "4.0.1",
      },
    },
    "packages/shiro-hono": {
      "name": "shiro-hono",
<<<<<<< HEAD
      "version": "0.0.2",
=======
      "version": "0.0.3",
>>>>>>> da02100e
      "devDependencies": {
        "hono": "4.6.17",
        "msw": "2.7.0",
      },
      "peerDependencies": {
        "hono": ">=3.9.0",
        "shiro-orm": ">=0.1.0",
      },
    },
    "packages/shiro-orm": {
      "name": "shiro-orm",
<<<<<<< HEAD
      "version": "0.0.2",
=======
      "version": "0.0.3",
>>>>>>> da02100e
      "devDependencies": {
        "shiro-compiler": "workspace:*",
        "shiro-syntax": "workspace:*",
      },
    },
    "packages/shiro-syntax": {
      "name": "shiro-syntax",
<<<<<<< HEAD
      "version": "0.0.2",
=======
      "version": "0.0.3",
>>>>>>> da02100e
      "devDependencies": {
        "expect-type": "1.2.0",
        "shiro-compiler": "workspace:*",
      },
    },
  },
  "packages": {
    "@better-auth/utils": ["@better-auth/utils@0.2.5", "", { "dependencies": { "typescript": "^5.8.2", "uncrypto": "^0.1.3" } }, "sha512-uI2+/8h/zVsH8RrYdG8eUErbuGBk16rZKQfz8CjxQOyCE6v7BqFYEbFwvOkvl1KbUdxhqOnXp78+uE5h8qVEgQ=="],

    "@better-fetch/fetch": ["@better-fetch/fetch@1.1.18", "", {}, "sha512-rEFOE1MYIsBmoMJtQbl32PGHHXuG2hDxvEd7rUHE0vCBoFQVSDqaVs9hkZEtHCxRoY+CljXKFCOuJ8uxqw1LcA=="],

    "@biomejs/biome": ["@biomejs/biome@1.9.4", "", { "optionalDependencies": { "@biomejs/cli-darwin-arm64": "1.9.4", "@biomejs/cli-darwin-x64": "1.9.4", "@biomejs/cli-linux-arm64": "1.9.4", "@biomejs/cli-linux-arm64-musl": "1.9.4", "@biomejs/cli-linux-x64": "1.9.4", "@biomejs/cli-linux-x64-musl": "1.9.4", "@biomejs/cli-win32-arm64": "1.9.4", "@biomejs/cli-win32-x64": "1.9.4" }, "bin": { "biome": "bin/biome" } }, "sha512-1rkd7G70+o9KkTn5KLmDYXihGoTaIGO9PIIN2ZB7UJxFrWw04CZHPYiMRjYsaDvVV7hP1dYNRLxSANLaBFGpog=="],

    "@biomejs/cli-darwin-arm64": ["@biomejs/cli-darwin-arm64@1.9.4", "", { "os": "darwin", "cpu": "arm64" }, "sha512-bFBsPWrNvkdKrNCYeAp+xo2HecOGPAy9WyNyB/jKnnedgzl4W4Hb9ZMzYNbf8dMCGmUdSavlYHiR01QaYR58cw=="],

    "@biomejs/cli-darwin-x64": ["@biomejs/cli-darwin-x64@1.9.4", "", { "os": "darwin", "cpu": "x64" }, "sha512-ngYBh/+bEedqkSevPVhLP4QfVPCpb+4BBe2p7Xs32dBgs7rh9nY2AIYUL6BgLw1JVXV8GlpKmb/hNiuIxfPfZg=="],

    "@biomejs/cli-linux-arm64": ["@biomejs/cli-linux-arm64@1.9.4", "", { "os": "linux", "cpu": "arm64" }, "sha512-fJIW0+LYujdjUgJJuwesP4EjIBl/N/TcOX3IvIHJQNsAqvV2CHIogsmA94BPG6jZATS4Hi+xv4SkBBQSt1N4/g=="],

    "@biomejs/cli-linux-arm64-musl": ["@biomejs/cli-linux-arm64-musl@1.9.4", "", { "os": "linux", "cpu": "arm64" }, "sha512-v665Ct9WCRjGa8+kTr0CzApU0+XXtRgwmzIf1SeKSGAv+2scAlW6JR5PMFo6FzqqZ64Po79cKODKf3/AAmECqA=="],

    "@biomejs/cli-linux-x64": ["@biomejs/cli-linux-x64@1.9.4", "", { "os": "linux", "cpu": "x64" }, "sha512-lRCJv/Vi3Vlwmbd6K+oQ0KhLHMAysN8lXoCI7XeHlxaajk06u7G+UsFSO01NAs5iYuWKmVZjmiOzJ0OJmGsMwg=="],

    "@biomejs/cli-linux-x64-musl": ["@biomejs/cli-linux-x64-musl@1.9.4", "", { "os": "linux", "cpu": "x64" }, "sha512-gEhi/jSBhZ2m6wjV530Yy8+fNqG8PAinM3oV7CyO+6c3CEh16Eizm21uHVsyVBEB6RIM8JHIl6AGYCv6Q6Q9Tg=="],

    "@biomejs/cli-win32-arm64": ["@biomejs/cli-win32-arm64@1.9.4", "", { "os": "win32", "cpu": "arm64" }, "sha512-tlbhLk+WXZmgwoIKwHIHEBZUwxml7bRJgk0X2sPyNR3S93cdRq6XulAZRQJ17FYGGzWne0fgrXBKpl7l4M87Hg=="],

    "@biomejs/cli-win32-x64": ["@biomejs/cli-win32-x64@1.9.4", "", { "os": "win32", "cpu": "x64" }, "sha512-8Y5wMhVIPaWe6jw2H+KlEm4wP/f7EW3810ZLmDlrEEy5KvBsb9ECEfu/kMWD484ijfQ8+nIi0giMgu9g1UAuuA=="],

    "@bundled-es-modules/cookie": ["@bundled-es-modules/cookie@2.0.1", "", { "dependencies": { "cookie": "^0.7.2" } }, "sha512-8o+5fRPLNbjbdGRRmJj3h6Hh1AQJf2dk3qQ/5ZFb+PXkRNiSoMGGUKlsgLfrxneb72axVJyIYji64E2+nNfYyw=="],

    "@bundled-es-modules/statuses": ["@bundled-es-modules/statuses@1.0.1", "", { "dependencies": { "statuses": "^2.0.1" } }, "sha512-yn7BklA5acgcBr+7w064fGV+SGIFySjCKpqjcWgBAIfrAkY+4GQTJJHQMeT3V/sgz23VTEVV8TtOmkvJAhFVfg=="],

    "@bundled-es-modules/tough-cookie": ["@bundled-es-modules/tough-cookie@0.1.6", "", { "dependencies": { "@types/tough-cookie": "^4.0.5", "tough-cookie": "^4.1.4" } }, "sha512-dvMHbL464C0zI+Yqxbz6kZ5TOEp7GLW+pry/RWndAR8MJQAXZ2rPmIs8tziTZjeIyhSNZgZbCePtfSbdWqStJw=="],

    "@dprint/formatter": ["@dprint/formatter@0.4.1", "", {}, "sha512-IB/GXdlMOvi0UhQQ9mcY15Fxcrc2JPadmo6tqefCNV0bptFq7YBpggzpqYXldBXDa04CbKJ+rDwO2eNRPE2+/g=="],

    "@dprint/typescript": ["@dprint/typescript@0.93.3", "", {}, "sha512-P/AAHYDyUG+5hih8knuk3s9n2wrCD1LSh0YsLlJMx6+v0Wsjf0PpcVRn+xDvHCtwPUctB5WBkZT2U8mu6Cm7RQ=="],

    "@esbuild/aix-ppc64": ["@esbuild/aix-ppc64@0.25.4", "", { "os": "aix", "cpu": "ppc64" }, "sha512-1VCICWypeQKhVbE9oW/sJaAmjLxhVqacdkvPLEjwlttjfwENRSClS8EjBz0KzRyFSCPDIkuXW34Je/vk7zdB7Q=="],

    "@esbuild/android-arm": ["@esbuild/android-arm@0.25.4", "", { "os": "android", "cpu": "arm" }, "sha512-QNdQEps7DfFwE3hXiU4BZeOV68HHzYwGd0Nthhd3uCkkEKK7/R6MTgM0P7H7FAs5pU/DIWsviMmEGxEoxIZ+ZQ=="],

    "@esbuild/android-arm64": ["@esbuild/android-arm64@0.25.4", "", { "os": "android", "cpu": "arm64" }, "sha512-bBy69pgfhMGtCnwpC/x5QhfxAz/cBgQ9enbtwjf6V9lnPI/hMyT9iWpR1arm0l3kttTr4L0KSLpKmLp/ilKS9A=="],

    "@esbuild/android-x64": ["@esbuild/android-x64@0.25.4", "", { "os": "android", "cpu": "x64" }, "sha512-TVhdVtQIFuVpIIR282btcGC2oGQoSfZfmBdTip2anCaVYcqWlZXGcdcKIUklfX2wj0JklNYgz39OBqh2cqXvcQ=="],

    "@esbuild/darwin-arm64": ["@esbuild/darwin-arm64@0.25.4", "", { "os": "darwin", "cpu": "arm64" }, "sha512-Y1giCfM4nlHDWEfSckMzeWNdQS31BQGs9/rouw6Ub91tkK79aIMTH3q9xHvzH8d0wDru5Ci0kWB8b3up/nl16g=="],

    "@esbuild/darwin-x64": ["@esbuild/darwin-x64@0.25.4", "", { "os": "darwin", "cpu": "x64" }, "sha512-CJsry8ZGM5VFVeyUYB3cdKpd/H69PYez4eJh1W/t38vzutdjEjtP7hB6eLKBoOdxcAlCtEYHzQ/PJ/oU9I4u0A=="],

    "@esbuild/freebsd-arm64": ["@esbuild/freebsd-arm64@0.25.4", "", { "os": "freebsd", "cpu": "arm64" }, "sha512-yYq+39NlTRzU2XmoPW4l5Ifpl9fqSk0nAJYM/V/WUGPEFfek1epLHJIkTQM6bBs1swApjO5nWgvr843g6TjxuQ=="],

    "@esbuild/freebsd-x64": ["@esbuild/freebsd-x64@0.25.4", "", { "os": "freebsd", "cpu": "x64" }, "sha512-0FgvOJ6UUMflsHSPLzdfDnnBBVoCDtBTVyn/MrWloUNvq/5SFmh13l3dvgRPkDihRxb77Y17MbqbCAa2strMQQ=="],

    "@esbuild/linux-arm": ["@esbuild/linux-arm@0.25.4", "", { "os": "linux", "cpu": "arm" }, "sha512-kro4c0P85GMfFYqW4TWOpvmF8rFShbWGnrLqlzp4X1TNWjRY3JMYUfDCtOxPKOIY8B0WC8HN51hGP4I4hz4AaQ=="],

    "@esbuild/linux-arm64": ["@esbuild/linux-arm64@0.25.4", "", { "os": "linux", "cpu": "arm64" }, "sha512-+89UsQTfXdmjIvZS6nUnOOLoXnkUTB9hR5QAeLrQdzOSWZvNSAXAtcRDHWtqAUtAmv7ZM1WPOOeSxDzzzMogiQ=="],

    "@esbuild/linux-ia32": ["@esbuild/linux-ia32@0.25.4", "", { "os": "linux", "cpu": "ia32" }, "sha512-yTEjoapy8UP3rv8dB0ip3AfMpRbyhSN3+hY8mo/i4QXFeDxmiYbEKp3ZRjBKcOP862Ua4b1PDfwlvbuwY7hIGQ=="],

    "@esbuild/linux-loong64": ["@esbuild/linux-loong64@0.25.4", "", { "os": "linux", "cpu": "none" }, "sha512-NeqqYkrcGzFwi6CGRGNMOjWGGSYOpqwCjS9fvaUlX5s3zwOtn1qwg1s2iE2svBe4Q/YOG1q6875lcAoQK/F4VA=="],

    "@esbuild/linux-mips64el": ["@esbuild/linux-mips64el@0.25.4", "", { "os": "linux", "cpu": "none" }, "sha512-IcvTlF9dtLrfL/M8WgNI/qJYBENP3ekgsHbYUIzEzq5XJzzVEV/fXY9WFPfEEXmu3ck2qJP8LG/p3Q8f7Zc2Xg=="],

    "@esbuild/linux-ppc64": ["@esbuild/linux-ppc64@0.25.4", "", { "os": "linux", "cpu": "ppc64" }, "sha512-HOy0aLTJTVtoTeGZh4HSXaO6M95qu4k5lJcH4gxv56iaycfz1S8GO/5Jh6X4Y1YiI0h7cRyLi+HixMR+88swag=="],

    "@esbuild/linux-riscv64": ["@esbuild/linux-riscv64@0.25.4", "", { "os": "linux", "cpu": "none" }, "sha512-i8JUDAufpz9jOzo4yIShCTcXzS07vEgWzyX3NH2G7LEFVgrLEhjwL3ajFE4fZI3I4ZgiM7JH3GQ7ReObROvSUA=="],

    "@esbuild/linux-s390x": ["@esbuild/linux-s390x@0.25.4", "", { "os": "linux", "cpu": "s390x" }, "sha512-jFnu+6UbLlzIjPQpWCNh5QtrcNfMLjgIavnwPQAfoGx4q17ocOU9MsQ2QVvFxwQoWpZT8DvTLooTvmOQXkO51g=="],

    "@esbuild/linux-x64": ["@esbuild/linux-x64@0.25.4", "", { "os": "linux", "cpu": "x64" }, "sha512-6e0cvXwzOnVWJHq+mskP8DNSrKBr1bULBvnFLpc1KY+d+irZSgZ02TGse5FsafKS5jg2e4pbvK6TPXaF/A6+CA=="],

    "@esbuild/netbsd-arm64": ["@esbuild/netbsd-arm64@0.25.4", "", { "os": "none", "cpu": "arm64" }, "sha512-vUnkBYxZW4hL/ie91hSqaSNjulOnYXE1VSLusnvHg2u3jewJBz3YzB9+oCw8DABeVqZGg94t9tyZFoHma8gWZQ=="],

    "@esbuild/netbsd-x64": ["@esbuild/netbsd-x64@0.25.4", "", { "os": "none", "cpu": "x64" }, "sha512-XAg8pIQn5CzhOB8odIcAm42QsOfa98SBeKUdo4xa8OvX8LbMZqEtgeWE9P/Wxt7MlG2QqvjGths+nq48TrUiKw=="],

    "@esbuild/openbsd-arm64": ["@esbuild/openbsd-arm64@0.25.4", "", { "os": "openbsd", "cpu": "arm64" }, "sha512-Ct2WcFEANlFDtp1nVAXSNBPDxyU+j7+tId//iHXU2f/lN5AmO4zLyhDcpR5Cz1r08mVxzt3Jpyt4PmXQ1O6+7A=="],

    "@esbuild/openbsd-x64": ["@esbuild/openbsd-x64@0.25.4", "", { "os": "openbsd", "cpu": "x64" }, "sha512-xAGGhyOQ9Otm1Xu8NT1ifGLnA6M3sJxZ6ixylb+vIUVzvvd6GOALpwQrYrtlPouMqd/vSbgehz6HaVk4+7Afhw=="],

    "@esbuild/sunos-x64": ["@esbuild/sunos-x64@0.25.4", "", { "os": "sunos", "cpu": "x64" }, "sha512-Mw+tzy4pp6wZEK0+Lwr76pWLjrtjmJyUB23tHKqEDP74R3q95luY/bXqXZeYl4NYlvwOqoRKlInQialgCKy67Q=="],

    "@esbuild/win32-arm64": ["@esbuild/win32-arm64@0.25.4", "", { "os": "win32", "cpu": "arm64" }, "sha512-AVUP428VQTSddguz9dO9ngb+E5aScyg7nOeJDrF1HPYu555gmza3bDGMPhmVXL8svDSoqPCsCPjb265yG/kLKQ=="],

    "@esbuild/win32-ia32": ["@esbuild/win32-ia32@0.25.4", "", { "os": "win32", "cpu": "ia32" }, "sha512-i1sW+1i+oWvQzSgfRcxxG2k4I9n3O9NRqy8U+uugaT2Dy7kLO9Y7wI72haOahxceMX8hZAzgGou1FhndRldxRg=="],

    "@esbuild/win32-x64": ["@esbuild/win32-x64@0.25.4", "", { "os": "win32", "cpu": "x64" }, "sha512-nOT2vZNw6hJ+z43oP1SPea/G/6AbN6X+bGNhNuq8NtRHy4wsMhw765IKLNmnjek7GvjWBYQ8Q5VBoYTFg9y1UQ=="],

    "@hexagon/base64": ["@hexagon/base64@1.1.28", "", {}, "sha512-lhqDEAvWixy3bZ+UOYbPwUbBkwBq5C1LAJ/xPC8Oi+lL54oyakv/npbA0aU2hgCsx/1NUd4IBvV03+aUBWxerw=="],

    "@iarna/toml": ["@iarna/toml@2.2.5", "", {}, "sha512-trnsAYxU3xnS1gPHPyU961coFyLkh4gAD/0zQ5mymY4yOZ+CYvsPqUbOFSw0aDM4y0tV7tiFxL/1XfXPNC6IPg=="],

    "@inquirer/checkbox": ["@inquirer/checkbox@4.1.6", "", { "dependencies": { "@inquirer/core": "^10.1.11", "@inquirer/figures": "^1.0.11", "@inquirer/type": "^3.0.6", "ansi-escapes": "^4.3.2", "yoctocolors-cjs": "^2.1.2" }, "peerDependencies": { "@types/node": ">=18" }, "optionalPeers": ["@types/node"] }, "sha512-62u896rWCtKKE43soodq5e/QcRsA22I+7/4Ov7LESWnKRO6BVo2A1DFLDmXL9e28TB0CfHc3YtkbPm7iwajqkg=="],

    "@inquirer/confirm": ["@inquirer/confirm@5.1.10", "", { "dependencies": { "@inquirer/core": "^10.1.11", "@inquirer/type": "^3.0.6" }, "peerDependencies": { "@types/node": ">=18" }, "optionalPeers": ["@types/node"] }, "sha512-FxbQ9giWxUWKUk2O5XZ6PduVnH2CZ/fmMKMBkH71MHJvWr7WL5AHKevhzF1L5uYWB2P548o1RzVxrNd3dpmk6g=="],

    "@inquirer/core": ["@inquirer/core@10.1.11", "", { "dependencies": { "@inquirer/figures": "^1.0.11", "@inquirer/type": "^3.0.6", "ansi-escapes": "^4.3.2", "cli-width": "^4.1.0", "mute-stream": "^2.0.0", "signal-exit": "^4.1.0", "wrap-ansi": "^6.2.0", "yoctocolors-cjs": "^2.1.2" }, "peerDependencies": { "@types/node": ">=18" }, "optionalPeers": ["@types/node"] }, "sha512-BXwI/MCqdtAhzNQlBEFE7CEflhPkl/BqvAuV/aK6lW3DClIfYVDWPP/kXuXHtBWC7/EEbNqd/1BGq2BGBBnuxw=="],

    "@inquirer/editor": ["@inquirer/editor@4.2.11", "", { "dependencies": { "@inquirer/core": "^10.1.11", "@inquirer/type": "^3.0.6", "external-editor": "^3.1.0" }, "peerDependencies": { "@types/node": ">=18" }, "optionalPeers": ["@types/node"] }, "sha512-YoZr0lBnnLFPpfPSNsQ8IZyKxU47zPyVi9NLjCWtna52//M/xuL0PGPAxHxxYhdOhnvY2oBafoM+BI5w/JK7jw=="],

    "@inquirer/expand": ["@inquirer/expand@4.0.13", "", { "dependencies": { "@inquirer/core": "^10.1.11", "@inquirer/type": "^3.0.6", "yoctocolors-cjs": "^2.1.2" }, "peerDependencies": { "@types/node": ">=18" }, "optionalPeers": ["@types/node"] }, "sha512-HgYNWuZLHX6q5y4hqKhwyytqAghmx35xikOGY3TcgNiElqXGPas24+UzNPOwGUZa5Dn32y25xJqVeUcGlTv+QQ=="],

    "@inquirer/figures": ["@inquirer/figures@1.0.11", "", {}, "sha512-eOg92lvrn/aRUqbxRyvpEWnrvRuTYRifixHkYVpJiygTgVSBIHDqLh0SrMQXkafvULg3ck11V7xvR+zcgvpHFw=="],

    "@inquirer/input": ["@inquirer/input@4.1.10", "", { "dependencies": { "@inquirer/core": "^10.1.11", "@inquirer/type": "^3.0.6" }, "peerDependencies": { "@types/node": ">=18" }, "optionalPeers": ["@types/node"] }, "sha512-kV3BVne3wJ+j6reYQUZi/UN9NZGZLxgc/tfyjeK3mrx1QI7RXPxGp21IUTv+iVHcbP4ytZALF8vCHoxyNSC6qg=="],

    "@inquirer/number": ["@inquirer/number@3.0.13", "", { "dependencies": { "@inquirer/core": "^10.1.11", "@inquirer/type": "^3.0.6" }, "peerDependencies": { "@types/node": ">=18" }, "optionalPeers": ["@types/node"] }, "sha512-IrLezcg/GWKS8zpKDvnJ/YTflNJdG0qSFlUM/zNFsdi4UKW/CO+gaJpbMgQ20Q58vNKDJbEzC6IebdkprwL6ew=="],

    "@inquirer/password": ["@inquirer/password@4.0.13", "", { "dependencies": { "@inquirer/core": "^10.1.11", "@inquirer/type": "^3.0.6", "ansi-escapes": "^4.3.2" }, "peerDependencies": { "@types/node": ">=18" }, "optionalPeers": ["@types/node"] }, "sha512-NN0S/SmdhakqOTJhDwOpeBEEr8VdcYsjmZHDb0rblSh2FcbXQOr+2IApP7JG4WE3sxIdKytDn4ed3XYwtHxmJQ=="],

    "@inquirer/prompts": ["@inquirer/prompts@7.2.3", "", { "dependencies": { "@inquirer/checkbox": "^4.0.6", "@inquirer/confirm": "^5.1.3", "@inquirer/editor": "^4.2.3", "@inquirer/expand": "^4.0.6", "@inquirer/input": "^4.1.3", "@inquirer/number": "^3.0.6", "@inquirer/password": "^4.0.6", "@inquirer/rawlist": "^4.0.6", "@inquirer/search": "^3.0.6", "@inquirer/select": "^4.0.6" }, "peerDependencies": { "@types/node": ">=18" } }, "sha512-hzfnm3uOoDySDXfDNOm9usOuYIaQvTgKp/13l1uJoe6UNY+Zpcn2RYt0jXz3yA+yemGHvDOxVzqWl3S5sQq53Q=="],

    "@inquirer/rawlist": ["@inquirer/rawlist@4.1.1", "", { "dependencies": { "@inquirer/core": "^10.1.11", "@inquirer/type": "^3.0.6", "yoctocolors-cjs": "^2.1.2" }, "peerDependencies": { "@types/node": ">=18" }, "optionalPeers": ["@types/node"] }, "sha512-VBUC0jPN2oaOq8+krwpo/mf3n/UryDUkKog3zi+oIi8/e5hykvdntgHUB9nhDM78RubiyR1ldIOfm5ue+2DeaQ=="],

    "@inquirer/search": ["@inquirer/search@3.0.13", "", { "dependencies": { "@inquirer/core": "^10.1.11", "@inquirer/figures": "^1.0.11", "@inquirer/type": "^3.0.6", "yoctocolors-cjs": "^2.1.2" }, "peerDependencies": { "@types/node": ">=18" }, "optionalPeers": ["@types/node"] }, "sha512-9g89d2c5Izok/Gw/U7KPC3f9kfe5rA1AJ24xxNZG0st+vWekSk7tB9oE+dJv5JXd0ZSijomvW0KPMoBd8qbN4g=="],

    "@inquirer/select": ["@inquirer/select@4.2.1", "", { "dependencies": { "@inquirer/core": "^10.1.11", "@inquirer/figures": "^1.0.11", "@inquirer/type": "^3.0.6", "ansi-escapes": "^4.3.2", "yoctocolors-cjs": "^2.1.2" }, "peerDependencies": { "@types/node": ">=18" }, "optionalPeers": ["@types/node"] }, "sha512-gt1Kd5XZm+/ddemcT3m23IP8aD8rC9drRckWoP/1f7OL46Yy2FGi8DSmNjEjQKtPl6SV96Kmjbl6p713KXJ/Jg=="],

    "@inquirer/type": ["@inquirer/type@3.0.6", "", { "peerDependencies": { "@types/node": ">=18" }, "optionalPeers": ["@types/node"] }, "sha512-/mKVCtVpyBu3IDarv0G+59KC4stsD5mDsGpYh+GKs1NZT88Jh52+cuoA1AtLk2Q0r/quNl+1cSUyLRHBFeD0XA=="],

    "@isaacs/cliui": ["@isaacs/cliui@8.0.2", "", { "dependencies": { "string-width": "^5.1.2", "string-width-cjs": "npm:string-width@^4.2.0", "strip-ansi": "^7.0.1", "strip-ansi-cjs": "npm:strip-ansi@^6.0.1", "wrap-ansi": "^8.1.0", "wrap-ansi-cjs": "npm:wrap-ansi@^7.0.0" } }, "sha512-O8jcjabXaleOG9DQ0+ARXWZBTfnP4WNAqzuiJK7ll44AmxGKv/J2M4TPjxjY3znBCfvBXFzucm1twdyFybFqEA=="],

    "@jridgewell/gen-mapping": ["@jridgewell/gen-mapping@0.3.8", "", { "dependencies": { "@jridgewell/set-array": "^1.2.1", "@jridgewell/sourcemap-codec": "^1.4.10", "@jridgewell/trace-mapping": "^0.3.24" } }, "sha512-imAbBGkb+ebQyxKgzv5Hu2nmROxoDOXHh80evxdoXNOrvAnVx7zimzc1Oo5h9RlfV4vPXaE2iM5pOFbvOCClWA=="],

    "@jridgewell/resolve-uri": ["@jridgewell/resolve-uri@3.1.2", "", {}, "sha512-bRISgCIjP20/tbWSPWMEi54QVPRZExkuD9lJL+UIxUKtwVJA8wW1Trb1jMs1RFXo1CBTNZ/5hpC9QvmKWdopKw=="],

    "@jridgewell/set-array": ["@jridgewell/set-array@1.2.1", "", {}, "sha512-R8gLRTZeyp03ymzP/6Lil/28tGeGEzhx1q2k703KGWRAI1VdvPIXdG70VJc2pAMw3NA6JKL5hhFu1sJX0Mnn/A=="],

    "@jridgewell/sourcemap-codec": ["@jridgewell/sourcemap-codec@1.5.0", "", {}, "sha512-gv3ZRaISU3fjPAgNsriBRqGWQL6quFx04YMPW/zD8XMLsU32mhCCbfbO6KZFLjvYpCZ8zyDEgqsgf+PwPaM7GQ=="],

    "@jridgewell/trace-mapping": ["@jridgewell/trace-mapping@0.3.25", "", { "dependencies": { "@jridgewell/resolve-uri": "^3.1.0", "@jridgewell/sourcemap-codec": "^1.4.14" } }, "sha512-vNk6aEwybGtawWmy/PzwnGDOjCkLWSD2wqvjGGAgOAwCGWySYXfYoxt00IJkTF+8Lb57DwOb3Aa0o9CApepiYQ=="],

    "@levischuck/tiny-cbor": ["@levischuck/tiny-cbor@0.2.11", "", {}, "sha512-llBRm4dT4Z89aRsm6u2oEZ8tfwL/2l6BwpZ7JcyieouniDECM5AqNgr/y08zalEIvW3RSK4upYyybDcmjXqAow=="],

    "@mswjs/interceptors": ["@mswjs/interceptors@0.37.6", "", { "dependencies": { "@open-draft/deferred-promise": "^2.2.0", "@open-draft/logger": "^0.3.0", "@open-draft/until": "^2.0.0", "is-node-process": "^1.2.0", "outvariant": "^1.4.3", "strict-event-emitter": "^0.5.1" } }, "sha512-wK+5pLK5XFmgtH3aQ2YVvA3HohS3xqV/OxuVOdNx9Wpnz7VE/fnC+e1A7ln6LFYeck7gOJ/dsZV6OLplOtAJ2w=="],

    "@noble/ciphers": ["@noble/ciphers@0.6.0", "", {}, "sha512-mIbq/R9QXk5/cTfESb1OKtyFnk7oc1Om/8onA1158K9/OZUQFDEVy55jVTato+xmp3XX6F6Qh0zz0Nc1AxAlRQ=="],

    "@noble/hashes": ["@noble/hashes@1.8.0", "", {}, "sha512-jCs9ldd7NwzpgXDIf6P3+NrHh9/sD6CQdxHyjQI+h/6rDNo88ypBxxz45UDuZHz9r3tNz7N/VInSVoVdtXEI4A=="],

    "@open-draft/deferred-promise": ["@open-draft/deferred-promise@2.2.0", "", {}, "sha512-CecwLWx3rhxVQF6V4bAgPS5t+So2sTbPgAzafKkVizyi7tlwpcFpdFqq+wqF2OwNBmqFuu6tOyouTuxgpMfzmA=="],

    "@open-draft/logger": ["@open-draft/logger@0.3.0", "", { "dependencies": { "is-node-process": "^1.2.0", "outvariant": "^1.4.0" } }, "sha512-X2g45fzhxH238HKO4xbSr7+wBS8Fvw6ixhTDuvLd5mqh6bJJCFAPwU9mPDxbcrRtfxv4u5IHCEH77BmxvXmmxQ=="],

    "@open-draft/until": ["@open-draft/until@2.1.0", "", {}, "sha512-U69T3ItWHvLwGg5eJ0n3I62nWuE6ilHlmz7zM0npLBRvPRd7e6NYmg54vvRtP5mZG7kZqZCFVdsTWo7BPtBujg=="],

    "@peculiar/asn1-android": ["@peculiar/asn1-android@2.3.16", "", { "dependencies": { "@peculiar/asn1-schema": "^2.3.15", "asn1js": "^3.0.5", "tslib": "^2.8.1" } }, "sha512-a1viIv3bIahXNssrOIkXZIlI2ePpZaNmR30d4aBL99mu2rO+mT9D6zBsp7H6eROWGtmwv0Ionp5olJurIo09dw=="],

    "@peculiar/asn1-ecc": ["@peculiar/asn1-ecc@2.3.15", "", { "dependencies": { "@peculiar/asn1-schema": "^2.3.15", "@peculiar/asn1-x509": "^2.3.15", "asn1js": "^3.0.5", "tslib": "^2.8.1" } }, "sha512-/HtR91dvgog7z/WhCVdxZJ/jitJuIu8iTqiyWVgRE9Ac5imt2sT/E4obqIVGKQw7PIy+X6i8lVBoT6wC73XUgA=="],

    "@peculiar/asn1-rsa": ["@peculiar/asn1-rsa@2.3.15", "", { "dependencies": { "@peculiar/asn1-schema": "^2.3.15", "@peculiar/asn1-x509": "^2.3.15", "asn1js": "^3.0.5", "tslib": "^2.8.1" } }, "sha512-p6hsanvPhexRtYSOHihLvUUgrJ8y0FtOM97N5UEpC+VifFYyZa0iZ5cXjTkZoDwxJ/TTJ1IJo3HVTB2JJTpXvg=="],

    "@peculiar/asn1-schema": ["@peculiar/asn1-schema@2.3.15", "", { "dependencies": { "asn1js": "^3.0.5", "pvtsutils": "^1.3.6", "tslib": "^2.8.1" } }, "sha512-QPeD8UA8axQREpgR5UTAfu2mqQmm97oUqahDtNdBcfj3qAnoXzFdQW+aNf/tD2WVXF8Fhmftxoj0eMIT++gX2w=="],

    "@peculiar/asn1-x509": ["@peculiar/asn1-x509@2.3.15", "", { "dependencies": { "@peculiar/asn1-schema": "^2.3.15", "asn1js": "^3.0.5", "pvtsutils": "^1.3.6", "tslib": "^2.8.1" } }, "sha512-0dK5xqTqSLaxv1FHXIcd4Q/BZNuopg+u1l23hT9rOmQ1g4dNtw0g/RnEi+TboB0gOwGtrWn269v27cMgchFIIg=="],

    "@pkgjs/parseargs": ["@pkgjs/parseargs@0.11.0", "", {}, "sha512-+1VkjdD0QBLPodGrJUeqarH8VAIvQODIbwh9XpP5Syisf7YoQgsJKPNFoqqLQlu+VQ/tVSshMR6loPMn8U+dPg=="],

    "@rollup/rollup-android-arm-eabi": ["@rollup/rollup-android-arm-eabi@4.41.0", "", { "os": "android", "cpu": "arm" }, "sha512-KxN+zCjOYHGwCl4UCtSfZ6jrq/qi88JDUtiEFk8LELEHq2Egfc/FgW+jItZiOLRuQfb/3xJSgFuNPC9jzggX+A=="],

    "@rollup/rollup-android-arm64": ["@rollup/rollup-android-arm64@4.41.0", "", { "os": "android", "cpu": "arm64" }, "sha512-yDvqx3lWlcugozax3DItKJI5j05B0d4Kvnjx+5mwiUpWramVvmAByYigMplaoAQ3pvdprGCTCE03eduqE/8mPQ=="],

    "@rollup/rollup-darwin-arm64": ["@rollup/rollup-darwin-arm64@4.41.0", "", { "os": "darwin", "cpu": "arm64" }, "sha512-2KOU574vD3gzcPSjxO0eyR5iWlnxxtmW1F5CkNOHmMlueKNCQkxR6+ekgWyVnz6zaZihpUNkGxjsYrkTJKhkaw=="],

    "@rollup/rollup-darwin-x64": ["@rollup/rollup-darwin-x64@4.41.0", "", { "os": "darwin", "cpu": "x64" }, "sha512-gE5ACNSxHcEZyP2BA9TuTakfZvULEW4YAOtxl/A/YDbIir/wPKukde0BNPlnBiP88ecaN4BJI2TtAd+HKuZPQQ=="],

    "@rollup/rollup-freebsd-arm64": ["@rollup/rollup-freebsd-arm64@4.41.0", "", { "os": "freebsd", "cpu": "arm64" }, "sha512-GSxU6r5HnWij7FoSo7cZg3l5GPg4HFLkzsFFh0N/b16q5buW1NAWuCJ+HMtIdUEi6XF0qH+hN0TEd78laRp7Dg=="],

    "@rollup/rollup-freebsd-x64": ["@rollup/rollup-freebsd-x64@4.41.0", "", { "os": "freebsd", "cpu": "x64" }, "sha512-KGiGKGDg8qLRyOWmk6IeiHJzsN/OYxO6nSbT0Vj4MwjS2XQy/5emsmtoqLAabqrohbgLWJ5GV3s/ljdrIr8Qjg=="],

    "@rollup/rollup-linux-arm-gnueabihf": ["@rollup/rollup-linux-arm-gnueabihf@4.41.0", "", { "os": "linux", "cpu": "arm" }, "sha512-46OzWeqEVQyX3N2/QdiU/CMXYDH/lSHpgfBkuhl3igpZiaB3ZIfSjKuOnybFVBQzjsLwkus2mjaESy8H41SzvA=="],

    "@rollup/rollup-linux-arm-musleabihf": ["@rollup/rollup-linux-arm-musleabihf@4.41.0", "", { "os": "linux", "cpu": "arm" }, "sha512-lfgW3KtQP4YauqdPpcUZHPcqQXmTmH4nYU0cplNeW583CMkAGjtImw4PKli09NFi2iQgChk4e9erkwlfYem6Lg=="],

    "@rollup/rollup-linux-arm64-gnu": ["@rollup/rollup-linux-arm64-gnu@4.41.0", "", { "os": "linux", "cpu": "arm64" }, "sha512-nn8mEyzMbdEJzT7cwxgObuwviMx6kPRxzYiOl6o/o+ChQq23gfdlZcUNnt89lPhhz3BYsZ72rp0rxNqBSfqlqw=="],

    "@rollup/rollup-linux-arm64-musl": ["@rollup/rollup-linux-arm64-musl@4.41.0", "", { "os": "linux", "cpu": "arm64" }, "sha512-l+QK99je2zUKGd31Gh+45c4pGDAqZSuWQiuRFCdHYC2CSiO47qUWsCcenrI6p22hvHZrDje9QjwSMAFL3iwXwQ=="],

    "@rollup/rollup-linux-loongarch64-gnu": ["@rollup/rollup-linux-loongarch64-gnu@4.41.0", "", { "os": "linux", "cpu": "none" }, "sha512-WbnJaxPv1gPIm6S8O/Wg+wfE/OzGSXlBMbOe4ie+zMyykMOeqmgD1BhPxZQuDqwUN+0T/xOFtL2RUWBspnZj3w=="],

    "@rollup/rollup-linux-powerpc64le-gnu": ["@rollup/rollup-linux-powerpc64le-gnu@4.41.0", "", { "os": "linux", "cpu": "ppc64" }, "sha512-eRDWR5t67/b2g8Q/S8XPi0YdbKcCs4WQ8vklNnUYLaSWF+Cbv2axZsp4jni6/j7eKvMLYCYdcsv8dcU+a6QNFg=="],

    "@rollup/rollup-linux-riscv64-gnu": ["@rollup/rollup-linux-riscv64-gnu@4.41.0", "", { "os": "linux", "cpu": "none" }, "sha512-TWrZb6GF5jsEKG7T1IHwlLMDRy2f3DPqYldmIhnA2DVqvvhY2Ai184vZGgahRrg8k9UBWoSlHv+suRfTN7Ua4A=="],

    "@rollup/rollup-linux-riscv64-musl": ["@rollup/rollup-linux-riscv64-musl@4.41.0", "", { "os": "linux", "cpu": "none" }, "sha512-ieQljaZKuJpmWvd8gW87ZmSFwid6AxMDk5bhONJ57U8zT77zpZ/TPKkU9HpnnFrM4zsgr4kiGuzbIbZTGi7u9A=="],

    "@rollup/rollup-linux-s390x-gnu": ["@rollup/rollup-linux-s390x-gnu@4.41.0", "", { "os": "linux", "cpu": "s390x" }, "sha512-/L3pW48SxrWAlVsKCN0dGLB2bi8Nv8pr5S5ocSM+S0XCn5RCVCXqi8GVtHFsOBBCSeR+u9brV2zno5+mg3S4Aw=="],

    "@rollup/rollup-linux-x64-gnu": ["@rollup/rollup-linux-x64-gnu@4.41.0", "", { "os": "linux", "cpu": "x64" }, "sha512-XMLeKjyH8NsEDCRptf6LO8lJk23o9wvB+dJwcXMaH6ZQbbkHu2dbGIUindbMtRN6ux1xKi16iXWu6q9mu7gDhQ=="],

    "@rollup/rollup-linux-x64-musl": ["@rollup/rollup-linux-x64-musl@4.41.0", "", { "os": "linux", "cpu": "x64" }, "sha512-m/P7LycHZTvSQeXhFmgmdqEiTqSV80zn6xHaQ1JSqwCtD1YGtwEK515Qmy9DcB2HK4dOUVypQxvhVSy06cJPEg=="],

    "@rollup/rollup-win32-arm64-msvc": ["@rollup/rollup-win32-arm64-msvc@4.41.0", "", { "os": "win32", "cpu": "arm64" }, "sha512-4yodtcOrFHpbomJGVEqZ8fzD4kfBeCbpsUy5Pqk4RluXOdsWdjLnjhiKy2w3qzcASWd04fp52Xz7JKarVJ5BTg=="],

    "@rollup/rollup-win32-ia32-msvc": ["@rollup/rollup-win32-ia32-msvc@4.41.0", "", { "os": "win32", "cpu": "ia32" }, "sha512-tmazCrAsKzdkXssEc65zIE1oC6xPHwfy9d5Ta25SRCDOZS+I6RypVVShWALNuU9bxIfGA0aqrmzlzoM5wO5SPQ=="],

    "@rollup/rollup-win32-x64-msvc": ["@rollup/rollup-win32-x64-msvc@4.41.0", "", { "os": "win32", "cpu": "x64" }, "sha512-h1J+Yzjo/X+0EAvR2kIXJDuTuyT7drc+t2ALY0nIcGPbTatNOf0VWdhEA2Z4AAjv6X1NJV7SYo5oCTYRJhSlVA=="],

    "@ronin/engine": ["@ronin/engine@0.1.16", "", { "dependencies": { "zod": "3.24.1" } }, "sha512-u1+MNPhj5XtLLCXcDNq6dlcYyb0B/VHndyZOJzFWPEXIIWj5ULdAHJ04VT/Gvmjxb3UlBN0EZIgA1ycNL8H5+w=="],

    "@simplewebauthn/browser": ["@simplewebauthn/browser@13.1.0", "", {}, "sha512-WuHZ/PYvyPJ9nxSzgHtOEjogBhwJfC8xzYkPC+rR/+8chl/ft4ngjiK8kSU5HtRJfczupyOh33b25TjYbvwAcg=="],

    "@simplewebauthn/server": ["@simplewebauthn/server@13.1.1", "", { "dependencies": { "@hexagon/base64": "^1.1.27", "@levischuck/tiny-cbor": "^0.2.2", "@peculiar/asn1-android": "^2.3.10", "@peculiar/asn1-ecc": "^2.3.8", "@peculiar/asn1-rsa": "^2.3.8", "@peculiar/asn1-schema": "^2.3.8", "@peculiar/asn1-x509": "^2.3.8" } }, "sha512-1hsLpRHfSuMB9ee2aAdh0Htza/X3f4djhYISrggqGe3xopNjOcePiSDkDDoPzDYaaMCrbqGP1H2TYU7bgL9PmA=="],

    "@types/bun": ["@types/bun@1.2.4", "", { "dependencies": { "bun-types": "1.2.4" } }, "sha512-QtuV5OMR8/rdKJs213iwXDpfVvnskPXY/S0ZiFbsTjQZycuqPbMW8Gf/XhLfwE5njW8sxI2WjISURXPlHypMFA=="],

    "@types/cookie": ["@types/cookie@0.6.0", "", {}, "sha512-4Kh9a6B2bQciAhf7FSuMRRkUWecJgJu9nPnx3yzpsfXX/c50REIqpHY4C82bXP90qrLtXtkDxTZosYO3UpOwlA=="],

    "@types/estree": ["@types/estree@1.0.7", "", {}, "sha512-w28IoSUCJpidD/TGviZwwMJckNESJZXFu7NBZ5YJ4mEUnNraUn9Pm8HSZm/jDF1pDWYKspWE7oVphigUPRakIQ=="],

    "@types/ini": ["@types/ini@4.1.1", "", {}, "sha512-MIyNUZipBTbyUNnhvuXJTY7B6qNI78meck9Jbv3wk0OgNwRyOOVEKDutAkOs1snB/tx0FafyR6/SN4Ps0hZPeg=="],

    "@types/node": ["@types/node@22.15.21", "", { "dependencies": { "undici-types": "~6.21.0" } }, "sha512-EV/37Td6c+MgKAbkcLG6vqZ2zEYHD7bvSrzqqs2RIhbA6w3x+Dqz8MZM3sP6kGTeLrdoOgKZe+Xja7tUB2DNkQ=="],

    "@types/statuses": ["@types/statuses@2.0.5", "", {}, "sha512-jmIUGWrAiwu3dZpxntxieC+1n/5c3mjrImkmOSQ2NC5uP6cYO4aAZDdSmRcI5C1oiTmqlZGHC+/NmJrKogbP5A=="],

    "@types/tough-cookie": ["@types/tough-cookie@4.0.5", "", {}, "sha512-/Ad8+nIOV7Rl++6f1BdKxFSMgmoqEoYbHRpPcx3JEfv8VRsQe9Z4mCXeJBzxs7mbHY/XOZZuXlRNfhpVPbs6ZA=="],

    "@types/ws": ["@types/ws@8.5.14", "", { "dependencies": { "@types/node": "*" } }, "sha512-bd/YFLW+URhBzMXurx7lWByOu+xzU9+kb3RboOteXYDfW+tr+JZa99OyNmPINEGB/ahzKrEuc8rcv4gnpJmxTw=="],

    "acorn": ["acorn@8.14.1", "", { "bin": { "acorn": "bin/acorn" } }, "sha512-OvQ/2pUDKmgfCg++xsTX1wGxfTaszcHVcTctW4UJB4hibJx2HXxxO5UmVgyjMa+ZDsiaf5wWLXYpRWMmBI0QHg=="],

    "ansi-escapes": ["ansi-escapes@4.3.2", "", { "dependencies": { "type-fest": "^0.21.3" } }, "sha512-gKXj5ALrKWQLsYG9jlTRmR/xKluxHV+Z9QEwNIgCfM1/uwPMCuzVVnh5mwTd+OuBZcwSIMbqssNWRm1lE51QaQ=="],

    "ansi-regex": ["ansi-regex@6.1.0", "", {}, "sha512-7HSX4QQb4CspciLpVFwyRe79O3xsIZDDLER21kERQ71oaPodF8jL725AgJMFAYbooIqolJoRLuM81SpeUkpkvA=="],

    "ansi-styles": ["ansi-styles@4.3.0", "", { "dependencies": { "color-convert": "^2.0.1" } }, "sha512-zbB9rCJAT1rbjiVDb2hqKFHNYLxgtk8NURxZ3IZwD3F6NtxbXZQCnnSi1Lkx+IDohdPlFp222wVALIheZJQSEg=="],

    "any-promise": ["any-promise@1.3.0", "", {}, "sha512-7UvmKalWRt1wgjL1RrGxoSJW/0QZFIegpeGvZG9kjp8vrRu55XTHbwnqq2GpXm9uLbcuhxm3IqX9OB4MZR1b2A=="],

    "arg": ["arg@5.0.2", "", {}, "sha512-PYjyFOLKQ9y57JvQ6QLo8dAgNqswh8M1RMJYdQduT6xbWSgK36P/Z/v+p888pM69jMMfS8Xd8F6I1kQ/I9HUGg=="],

    "asn1js": ["asn1js@3.0.6", "", { "dependencies": { "pvtsutils": "^1.3.6", "pvutils": "^1.1.3", "tslib": "^2.8.1" } }, "sha512-UOCGPYbl0tv8+006qks/dTgV9ajs97X2p0FAbyS2iyCRrmLSRolDaHdp+v/CLgnzHc3fVB+CwYiUmei7ndFcgA=="],

    "balanced-match": ["balanced-match@1.0.2", "", {}, "sha512-3oSeUO0TMV67hN1AmbXsK4yaqU7tjiHlbxRDZOpH0KW9+CeX4bRAaX0Anxt0tx2MrpRpWwQaPwIlISEJhYU5Pw=="],

    "better-auth": ["better-auth@1.2.8", "", { "dependencies": { "@better-auth/utils": "0.2.5", "@better-fetch/fetch": "^1.1.18", "@noble/ciphers": "^0.6.0", "@noble/hashes": "^1.6.1", "@simplewebauthn/browser": "^13.0.0", "@simplewebauthn/server": "^13.0.0", "better-call": "^1.0.8", "defu": "^6.1.4", "jose": "^5.9.6", "kysely": "^0.28.1", "nanostores": "^0.11.3", "zod": "^3.24.1" } }, "sha512-y8ry7ZW3/3ZIr82Eo1zUDtMzdoQlFnwNuZ0+b0RxoNZgqmvgTIc/0tCDC7NDJerqSu4UCzer0dvYxBsv3WMIGg=="],

    "better-call": ["better-call@1.0.9", "", { "dependencies": { "@better-fetch/fetch": "^1.1.4", "rou3": "^0.5.1", "set-cookie-parser": "^2.7.1", "uncrypto": "^0.1.3" } }, "sha512-Qfm0gjk0XQz0oI7qvTK1hbqTsBY4xV2hsHAxF8LZfUYl3RaECCIifXuVqtPpZJWvlCCMlQSvkvhhyuApGUba6g=="],

    "brace-expansion": ["brace-expansion@2.0.1", "", { "dependencies": { "balanced-match": "^1.0.0" } }, "sha512-XnAIvQ8eM+kC6aULx6wuQiwVsnzsi9d3WxzV3FpWTGA19F621kwdbsAcFKXgKUHZWsy+mY6iL1sHTxWEFCytDA=="],

    "bun-bagel": ["bun-bagel@1.1.0", "", { "peerDependencies": { "typescript": "^5.0.0" } }, "sha512-XfBxWAf4jrGrN9xLvZMIsWHfXMLTu4GeZ+fyroVvfSOTj9qsB7tejMX6NMES5rvJMQXs0ksgU3eOF2La0sl4hQ=="],

    "bun-types": ["bun-types@1.2.4", "", { "dependencies": { "@types/node": "*", "@types/ws": "~8.5.10" } }, "sha512-nDPymR207ZZEoWD4AavvEaa/KZe/qlrbMSchqpQwovPZCKc7pwMoENjEtHgMKaAjJhy+x6vfqSBA1QU3bJgs0Q=="],

    "bundle-name": ["bundle-name@4.1.0", "", { "dependencies": { "run-applescript": "^7.0.0" } }, "sha512-tjwM5exMg6BGRI+kNmTntNsvdZS1X8BFYS6tnJ2hdH0kVxM6/eVZ2xy+FqStSWvYmtfFMDLIxurorHwDKfDz5Q=="],

    "bundle-require": ["bundle-require@5.1.0", "", { "dependencies": { "load-tsconfig": "^0.2.3" }, "peerDependencies": { "esbuild": ">=0.18" } }, "sha512-3WrrOuZiyaaZPWiEt4G3+IffISVC9HYlWueJEBWED4ZH4aIAC2PnkdnuRrR94M+w6yGWn4AglWtJtBI8YqvgoA=="],

    "cac": ["cac@6.7.14", "", {}, "sha512-b6Ilus+c3RrdDk+JhLKUAQfzzgLEPy6wcXqS7f/xe1EETvsDP6GORG7SFuOs6cID5YkqchW/LXZbX5bc8j7ZcQ=="],

    "chalk": ["chalk@5.4.1", "", {}, "sha512-zgVZuo2WcZgfUEmsn6eO3kINexW8RAE4maiQ8QNs8CtpPCSyMiYsULR3HQYkm3w8FIA3SberyMJMSldGsW+U3w=="],

    "chalk-template": ["chalk-template@1.1.0", "", { "dependencies": { "chalk": "^5.2.0" } }, "sha512-T2VJbcDuZQ0Tb2EWwSotMPJjgpy1/tGee1BTpUNsGZ/qgNjV2t7Mvu+d4600U564nbLesN1x2dPL+xii174Ekg=="],

    "chardet": ["chardet@0.7.0", "", {}, "sha512-mT8iDcrh03qDGRRmoA2hmBJnxpllMR+0/0qlzjqZES6NdiWDcZkCNAk4rPFZ9Q85r27unkiNNg8ZOiwZXBHwcA=="],

    "chokidar": ["chokidar@4.0.3", "", { "dependencies": { "readdirp": "^4.0.1" } }, "sha512-Qgzu8kfBvo+cA4962jnP1KkS6Dop5NS6g7R5LFYJr4b8Ub94PPQXUksCw9PvXoeXPRRddRNC5C1JQUR2SMGtnA=="],

    "cli-cursor": ["cli-cursor@5.0.0", "", { "dependencies": { "restore-cursor": "^5.0.0" } }, "sha512-aCj4O5wKyszjMmDT4tZj93kxyydN/K5zPWSCe6/0AV/AA1pqe5ZBIw0a2ZfPQV7lL5/yb5HsUreJ6UFAF1tEQw=="],

    "cli-spinners": ["cli-spinners@2.9.2", "", {}, "sha512-ywqV+5MmyL4E7ybXgKys4DugZbX0FC6LnwrhjuykIjnK9k8OQacQ7axGKnjDXWNhns0xot3bZI5h55H8yo9cJg=="],

    "cli-width": ["cli-width@4.1.0", "", {}, "sha512-ouuZd4/dm2Sw5Gmqy6bGyNNNe1qt9RpmxveLSO7KcgsTnU7RXfsw+/bukWGo1abgBiMAic068rclZsO4IWmmxQ=="],

    "clipboardy": ["clipboardy@4.0.0", "", { "dependencies": { "execa": "^8.0.1", "is-wsl": "^3.1.0", "is64bit": "^2.0.0" } }, "sha512-5mOlNS0mhX0707P2I0aZ2V/cmHUEO/fL7VFLqszkhUsxt7RwnmrInf/eEQKlf5GzvYeHIjT+Ov1HRfNmymlG0w=="],

    "cliui": ["cliui@8.0.1", "", { "dependencies": { "string-width": "^4.2.0", "strip-ansi": "^6.0.1", "wrap-ansi": "^7.0.0" } }, "sha512-BSeNnyus75C4//NQ9gQt1/csTXyo/8Sb+afLAkzAptFuMsod9HFokGNudZpi/oQV73hnVK+sR+5PVRMd+Dr7YQ=="],

    "color-convert": ["color-convert@2.0.1", "", { "dependencies": { "color-name": "~1.1.4" } }, "sha512-RRECPsj7iu/xb5oKYcsFHSppFNnsj/52OVTRKb4zP5onXwVF3zVmmToNcOfGC+CRDpfK/U584fMg38ZHCaElKQ=="],

    "color-name": ["color-name@1.1.4", "", {}, "sha512-dOy+3AuW3a2wNbZHIuMZpTcgjGuLU/uBL/ubcZF9OXbDo8ff4O8yVp5Bf0efS8uEoYo5q4Fx7dY9OgQGXgAsQA=="],

    "commander": ["commander@4.1.1", "", {}, "sha512-NOKm8xhkzAjzFx8B2v5OAHT+u5pRQc2UCa2Vq9jYL/31o2wi9mxBA7LIFs3sV5VSC49z6pEhfbMULvShKj26WA=="],

    "confbox": ["confbox@0.1.8", "", {}, "sha512-RMtmw0iFkeR4YV+fUOSucriAQNb9g8zFR52MWCtl+cCZOFRNL6zeB395vPzFhEjjn4fMxXudmELnl/KF/WrK6w=="],

    "consola": ["consola@3.4.2", "", {}, "sha512-5IKcdX0nnYavi6G7TtOhwkYzyjfJlatbjMjuLSfE2kYT5pMDOilZ4OvMhi637CcDICTmz3wARPoyhqyX1Y+XvA=="],

    "cookie": ["cookie@0.7.2", "", {}, "sha512-yki5XnKuf750l50uGTllt6kKILY4nQ1eNIQatoXEByZ5dWgnKqbnqmTrBE5B4N7lrMJKQ2ytWMiTO2o0v6Ew/w=="],

    "cross-spawn": ["cross-spawn@7.0.6", "", { "dependencies": { "path-key": "^3.1.0", "shebang-command": "^2.0.0", "which": "^2.0.1" } }, "sha512-uV2QOWP2nWzsy2aMp8aRibhi9dlzF5Hgh5SHaB9OiTGEyDTiJJyx0uy51QXdyWbtAHNua4XJzUKca3OzKUd3vA=="],

    "debug": ["debug@4.4.1", "", { "dependencies": { "ms": "^2.1.3" } }, "sha512-KcKCqiftBJcZr++7ykoDIEwSa3XWowTfNPo92BYxjXiyYEVrUQh2aLyhxBCwww+heortUFxEJYcRzosstTEBYQ=="],

    "default-browser": ["default-browser@5.2.1", "", { "dependencies": { "bundle-name": "^4.1.0", "default-browser-id": "^5.0.0" } }, "sha512-WY/3TUME0x3KPYdRRxEJJvXRHV4PyPoUsxtZa78lwItwRQRHhd2U9xOscaT/YTf8uCXIAjeJOFBVEh/7FtD8Xg=="],

    "default-browser-id": ["default-browser-id@5.0.0", "", {}, "sha512-A6p/pu/6fyBcA1TRz/GqWYPViplrftcW2gZC9q79ngNCKAeR/X3gcEdXQHl4KNXV+3wgIJ1CPkJQ3IHM6lcsyA=="],

    "define-lazy-prop": ["define-lazy-prop@3.0.0", "", {}, "sha512-N+MeXYoqr3pOgn8xfyRPREN7gHakLYjhsHhWGT3fWAiL4IkAt0iDw14QiiEm2bE30c5XX5q0FtAA3CK5f9/BUg=="],

    "defu": ["defu@6.1.4", "", {}, "sha512-mEQCMmwJu317oSz8CwdIOdwf3xMif1ttiM8LTufzc3g6kR+9Pe236twL8j3IYT1F7GfRgGcW6MWxzZjLIkuHIg=="],

    "eastasianwidth": ["eastasianwidth@0.2.0", "", {}, "sha512-I88TYZWc9XiYHRQ4/3c5rjjfgkjhLyW2luGIheGERbNQ6OY7yTybanSpDXZa8y7VUP9YmDcYa+eyq4ca7iLqWA=="],

    "emoji-regex": ["emoji-regex@10.4.0", "", {}, "sha512-EC+0oUMY1Rqm4O6LLrgjtYDvcVYTy7chDnM4Q7030tP4Kwj3u/pR6gP9ygnp2CJMK5Gq+9Q2oqmrFJAz01DXjw=="],

    "esbuild": ["esbuild@0.25.4", "", { "optionalDependencies": { "@esbuild/aix-ppc64": "0.25.4", "@esbuild/android-arm": "0.25.4", "@esbuild/android-arm64": "0.25.4", "@esbuild/android-x64": "0.25.4", "@esbuild/darwin-arm64": "0.25.4", "@esbuild/darwin-x64": "0.25.4", "@esbuild/freebsd-arm64": "0.25.4", "@esbuild/freebsd-x64": "0.25.4", "@esbuild/linux-arm": "0.25.4", "@esbuild/linux-arm64": "0.25.4", "@esbuild/linux-ia32": "0.25.4", "@esbuild/linux-loong64": "0.25.4", "@esbuild/linux-mips64el": "0.25.4", "@esbuild/linux-ppc64": "0.25.4", "@esbuild/linux-riscv64": "0.25.4", "@esbuild/linux-s390x": "0.25.4", "@esbuild/linux-x64": "0.25.4", "@esbuild/netbsd-arm64": "0.25.4", "@esbuild/netbsd-x64": "0.25.4", "@esbuild/openbsd-arm64": "0.25.4", "@esbuild/openbsd-x64": "0.25.4", "@esbuild/sunos-x64": "0.25.4", "@esbuild/win32-arm64": "0.25.4", "@esbuild/win32-ia32": "0.25.4", "@esbuild/win32-x64": "0.25.4" }, "bin": { "esbuild": "bin/esbuild" } }, "sha512-8pgjLUcUjcgDg+2Q4NYXnPbo/vncAY4UmyaCm0jZevERqCHZIaWwdJHkf8XQtu4AxSKCdvrUbT0XUr1IdZzI8Q=="],

    "escalade": ["escalade@3.2.0", "", {}, "sha512-WUj2qlxaQtO4g6Pq5c29GTcWGDyd8itL8zTlipgECz3JesAiiOKotd8JU6otB3PACgG6xkJUyVhboMS+bje/jA=="],

    "execa": ["execa@8.0.1", "", { "dependencies": { "cross-spawn": "^7.0.3", "get-stream": "^8.0.1", "human-signals": "^5.0.0", "is-stream": "^3.0.0", "merge-stream": "^2.0.0", "npm-run-path": "^5.1.0", "onetime": "^6.0.0", "signal-exit": "^4.1.0", "strip-final-newline": "^3.0.0" } }, "sha512-VyhnebXciFV2DESc+p6B+y0LjSm0krU4OgJN44qFAhBY0TJ+1V61tYD2+wHusZ6F9n5K+vl8k0sTy7PEfV4qpg=="],

    "expect-type": ["expect-type@1.2.0", "", {}, "sha512-80F22aiJ3GLyVnS/B3HzgR6RelZVumzj9jkL0Rhz4h0xYbNW9PjlQz5h3J/SShErbXBc295vseR4/MIbVmUbeA=="],

    "external-editor": ["external-editor@3.1.0", "", { "dependencies": { "chardet": "^0.7.0", "iconv-lite": "^0.4.24", "tmp": "^0.0.33" } }, "sha512-hMQ4CX1p1izmuLYyZqLMO/qGNw10wSv9QDCPfzXfyFrOaCSSoRfqE1Kf1s5an66J5JZC62NewG+mK49jOCtQew=="],

    "fdir": ["fdir@6.4.4", "", { "peerDependencies": { "picomatch": "^3 || ^4" }, "optionalPeers": ["picomatch"] }, "sha512-1NZP+GK4GfuAv3PqKvxQRDMjdSRZjnkq7KfhlNrCNNlZ0ygQFpebfrnfnq/W7fpUnAv9aGWmY1zKx7FYL3gwhg=="],

    "fix-dts-default-cjs-exports": ["fix-dts-default-cjs-exports@1.0.1", "", { "dependencies": { "magic-string": "^0.30.17", "mlly": "^1.7.4", "rollup": "^4.34.8" } }, "sha512-pVIECanWFC61Hzl2+oOCtoJ3F17kglZC/6N94eRWycFgBH35hHx0Li604ZIzhseh97mf2p0cv7vVrOZGoqhlEg=="],

    "foreground-child": ["foreground-child@3.3.1", "", { "dependencies": { "cross-spawn": "^7.0.6", "signal-exit": "^4.0.1" } }, "sha512-gIXjKqtFuWEgzFRJA9WCQeSJLZDjgJUOMCMzxtvFq/37KojM1BFGufqsCy0r4qSQmYLsZYMeyRqzIWOMup03sw=="],

    "fsevents": ["fsevents@2.3.3", "", { "os": "darwin" }, "sha512-5xoDfX+fL7faATnagmWPpbFtwh/R77WmMMqqHGS65C3vvB0YHrgF+B1YmZ3441tMj5n63k0212XNoJwzlhffQw=="],

    "get-caller-file": ["get-caller-file@2.0.5", "", {}, "sha512-DyFP3BM/3YHTQOCUL/w0OZHR0lpKeGrxotcHWcqNEdnltqFwXVfhEBQ94eIo34AfQpo0rGki4cyIiftY06h2Fg=="],

    "get-east-asian-width": ["get-east-asian-width@1.3.0", "", {}, "sha512-vpeMIQKxczTD/0s2CdEWHcb0eeJe6TFjxb+J5xgX7hScxqrGuyjmv4c1D4A/gelKfyox0gJJwIHF+fLjeaM8kQ=="],

    "get-port": ["get-port@7.1.0", "", {}, "sha512-QB9NKEeDg3xxVwCCwJQ9+xycaz6pBB6iQ76wiWMl1927n0Kir6alPiP+yuiICLLU4jpMe08dXfpebuQppFA2zw=="],

    "get-stream": ["get-stream@8.0.1", "", {}, "sha512-VaUJspBffn/LMCJVoMvSAdmscJyS1auj5Zulnn5UoYcY531UWmdwhRWkcGKnGU93m5HSXP9LP2usOryrBtQowA=="],

    "glob": ["glob@10.4.5", "", { "dependencies": { "foreground-child": "^3.1.0", "jackspeak": "^3.1.2", "minimatch": "^9.0.4", "minipass": "^7.1.2", "package-json-from-dist": "^1.0.0", "path-scurry": "^1.11.1" }, "bin": { "glob": "dist/esm/bin.mjs" } }, "sha512-7Bv8RF0k6xjo7d4A/PxYLbUCfb6c+Vpd2/mB2yRDlew7Jb5hEXiCD9ibfO7wpk8i4sevK6DFny9h7EYbM3/sHg=="],

    "graphql": ["graphql@16.11.0", "", {}, "sha512-mS1lbMsxgQj6hge1XZ6p7GPhbrtFwUFYi3wRzXAC/FmYnyXMTvvI3td3rjmQ2u8ewXueaSvRPWaEcgVVOT9Jnw=="],

    "headers-polyfill": ["headers-polyfill@4.0.3", "", {}, "sha512-IScLbePpkvO846sIwOtOTDjutRMWdXdJmXdMvk6gCBHxFO8d+QKOQedyZSxFTTFYRSmlgSTDtXqqq4pcenBXLQ=="],

    "hono": ["hono@4.6.17", "", {}, "sha512-Kbh4M0so2RzLiIg6iP33DoTU68TdvP2O/kb1Hhhdwa37fazuf402ig8ZRfjkz2dqXwiWl2dAgh0f++TuKAdOtQ=="],

    "human-signals": ["human-signals@5.0.0", "", {}, "sha512-AXcZb6vzzrFAUE61HnN4mpLqd/cSIwNQjtNWR0euPm6y0iqx3G4gOXaIDdtdDwZmhwe82LA6+zinmW4UBWVePQ=="],

    "iconv-lite": ["iconv-lite@0.4.24", "", { "dependencies": { "safer-buffer": ">= 2.1.2 < 3" } }, "sha512-v3MXnZAcvnywkTUEZomIActle7RXXeedOR31wwl7VlyoXO4Qi9arvSenNQWne1TcRwhCL1HwLI21bEqdpj8/rA=="],

    "ini": ["ini@5.0.0", "", {}, "sha512-+N0ngpO3e7cRUWOJAS7qw0IZIVc6XPrW4MlFBdD066F2L4k1L6ker3hLqSq7iXxU5tgS4WGkIUElWn5vogAEnw=="],

    "is-docker": ["is-docker@3.0.0", "", { "bin": { "is-docker": "cli.js" } }, "sha512-eljcgEDlEns/7AXFosB5K/2nCM4P7FQPkGc/DWLy5rmFEWvZayGrik1d9/QIY5nJ4f9YsVvBkA6kJpHn9rISdQ=="],

    "is-fullwidth-code-point": ["is-fullwidth-code-point@3.0.0", "", {}, "sha512-zymm5+u+sCsSWyD9qNaejV3DFvhCKclKdizYaJUuHA83RLjb7nSuGnddCHGv0hk+KY7BMAlsWeK4Ueg6EV6XQg=="],

    "is-inside-container": ["is-inside-container@1.0.0", "", { "dependencies": { "is-docker": "^3.0.0" }, "bin": { "is-inside-container": "cli.js" } }, "sha512-KIYLCCJghfHZxqjYBE7rEy0OBuTd5xCHS7tHVgvCLkx7StIoaxwNW3hCALgEUjFfeRk+MG/Qxmp/vtETEF3tRA=="],

    "is-interactive": ["is-interactive@2.0.0", "", {}, "sha512-qP1vozQRI+BMOPcjFzrjXuQvdak2pHNUMZoeG2eRbiSqyvbEf/wQtEOTOX1guk6E3t36RkaqiSt8A/6YElNxLQ=="],

    "is-node-process": ["is-node-process@1.2.0", "", {}, "sha512-Vg4o6/fqPxIjtxgUH5QLJhwZ7gW5diGCVlXpuUfELC62CuxM1iHcRe51f2W1FDy04Ai4KJkagKjx3XaqyfRKXw=="],

    "is-stream": ["is-stream@3.0.0", "", {}, "sha512-LnQR4bZ9IADDRSkvpqMGvt/tEJWclzklNgSw48V5EAaAeDd6qGvN8ei6k5p0tvxSR171VmGyHuTiAOfxAbr8kA=="],

    "is-unicode-supported": ["is-unicode-supported@2.1.0", "", {}, "sha512-mE00Gnza5EEB3Ds0HfMyllZzbBrmLOX3vfWoj9A9PEnTfratQ/BcaJOuMhnkhjXvb2+FkY3VuHqtAGpTPmglFQ=="],

    "is-wsl": ["is-wsl@3.1.0", "", { "dependencies": { "is-inside-container": "^1.0.0" } }, "sha512-UcVfVfaK4Sc4m7X3dUSoHoozQGBEFeDC+zVo06t98xe8CzHSZZBekNXH+tu0NalHolcJ/QAGqS46Hef7QXBIMw=="],

    "is64bit": ["is64bit@2.0.0", "", { "dependencies": { "system-architecture": "^0.1.0" } }, "sha512-jv+8jaWCl0g2lSBkNSVXdzfBA0npK1HGC2KtWM9FumFRoGS94g3NbCCLVnCYHLjp4GrW2KZeeSTMo5ddtznmGw=="],

    "isexe": ["isexe@2.0.0", "", {}, "sha512-RHxMLp9lnKHGHRng9QFhRCMbYAcVpn69smSGcq3f36xjgVVWThj4qqLbTLlq7Ssj8B+fIQ1EuCEGI2lKsyQeIw=="],

    "jackspeak": ["jackspeak@3.4.3", "", { "dependencies": { "@isaacs/cliui": "^8.0.2" }, "optionalDependencies": { "@pkgjs/parseargs": "^0.11.0" } }, "sha512-OGlZQpz2yfahA/Rd1Y8Cd9SIEsqvXkLVoSw/cgwhnhFMDbsQFeZYoJJ7bIZBS9BcamUW96asq/npPWugM+RQBw=="],

    "jose": ["jose@5.10.0", "", {}, "sha512-s+3Al/p9g32Iq+oqXxkW//7jk2Vig6FF1CFqzVXoTUXt2qz89YWbL+OwS17NFYEvxC35n0FKeGO2LGYSxeM2Gg=="],

    "joycon": ["joycon@3.1.1", "", {}, "sha512-34wB/Y7MW7bzjKRjUKTa46I2Z7eV62Rkhva+KkopW7Qvv/OSWBqvkSY7vusOPrNuZcUG3tApvdVgNB8POj3SPw=="],

    "json5": ["json5@2.2.3", "", { "bin": { "json5": "lib/cli.js" } }, "sha512-XmOWe7eyHYH14cLdVPoyg+GOH3rYX++KpzrylJwSW98t3Nk+U8XOl8FWKOgwtzdb8lXGf6zYwDUzeHMWfxasyg=="],

    "kysely": ["kysely@0.28.2", "", {}, "sha512-4YAVLoF0Sf0UTqlhgQMFU9iQECdah7n+13ANkiuVfRvlK+uI0Etbgd7bVP36dKlG+NXWbhGua8vnGt+sdhvT7A=="],

    "lilconfig": ["lilconfig@3.1.3", "", {}, "sha512-/vlFKAoH5Cgt3Ie+JLhRbwOsCQePABiU3tJ1egGvyQ+33R/vcwM2Zl2QR/LzjsBeItPt3oSVXapn+m4nQDvpzw=="],

    "lines-and-columns": ["lines-and-columns@1.2.4", "", {}, "sha512-7ylylesZQ/PV29jhEDl3Ufjo6ZX7gCqJr5F7PKrqc93v7fzSymt1BpwEU8nAUXs8qzzvqhbjhK5QZg6Mt/HkBg=="],

    "load-tsconfig": ["load-tsconfig@0.2.5", "", {}, "sha512-IXO6OCs9yg8tMKzfPZ1YmheJbZCiEsnBdcB03l0OcfK9prKnJb96siuHCr5Fl37/yo9DnKU+TLpxzTUspw9shg=="],

    "lodash.sortby": ["lodash.sortby@4.7.0", "", {}, "sha512-HDWXG8isMntAyRF5vZ7xKuEvOhT4AhlRt/3czTSjvGUxjYCBVRQY48ViDHyfYz9VIoBkW4TMGQNapx+l3RUwdA=="],

    "log-symbols": ["log-symbols@6.0.0", "", { "dependencies": { "chalk": "^5.3.0", "is-unicode-supported": "^1.3.0" } }, "sha512-i24m8rpwhmPIS4zscNzK6MSEhk0DUWa/8iYQWxhffV8jkI4Phvs3F+quL5xvS0gdQR0FyTCMMH33Y78dDTzzIw=="],

    "lru-cache": ["lru-cache@10.4.3", "", {}, "sha512-JNAzZcXrCt42VGLuYz0zfAzDfAvJWW6AfYlDBQyDV5DClI2m5sAmK+OIO7s59XfsRsWHp02jAJrRadPRGTt6SQ=="],

    "magic-string": ["magic-string@0.30.17", "", { "dependencies": { "@jridgewell/sourcemap-codec": "^1.5.0" } }, "sha512-sNPKHvyjVf7gyjwS4xGTaW/mCnF8wnjtifKBEhxfZ7E/S8tQ0rssrwGNn6q8JH/ohItJfSQp9mBtQYuTlH5QnA=="],

    "merge-stream": ["merge-stream@2.0.0", "", {}, "sha512-abv/qOcuPfk3URPfDzmZU1LKmuw8kT+0nIHvKrKgFrwifol/doWcdA4ZqsWQ8ENrFKkd67Mfpo/LovbIUsbt3w=="],

    "mimic-fn": ["mimic-fn@4.0.0", "", {}, "sha512-vqiC06CuhBTUdZH+RYl8sFrL096vA45Ok5ISO6sE/Mr1jRbGH4Csnhi8f3wKVl7x8mO4Au7Ir9D3Oyv1VYMFJw=="],

    "mimic-function": ["mimic-function@5.0.1", "", {}, "sha512-VP79XUPxV2CigYP3jWwAUFSku2aKqBH7uTAapFWCBqutsbmDo96KY5o8uh6U+/YSIn5OxJnXp73beVkpqMIGhA=="],

    "minimatch": ["minimatch@9.0.5", "", { "dependencies": { "brace-expansion": "^2.0.1" } }, "sha512-G6T0ZX48xgozx7587koeX9Ys2NYy6Gmv//P89sEte9V9whIapMNF4idKxnW2QtCcLiTWlb/wfCabAtAFWhhBow=="],

    "minipass": ["minipass@7.1.2", "", {}, "sha512-qOOzS1cBTWYF4BH8fVePDBOO9iptMnGUEZwNc/cMWnTV2nVLZ7VoNWEPHkYczZA0pdoA7dl6e7FL659nX9S2aw=="],

    "mlly": ["mlly@1.7.4", "", { "dependencies": { "acorn": "^8.14.0", "pathe": "^2.0.1", "pkg-types": "^1.3.0", "ufo": "^1.5.4" } }, "sha512-qmdSIPC4bDJXgZTCR7XosJiNKySV7O215tsPtDN9iEO/7q/76b/ijtgRu/+epFXSJhijtTCCGp3DWS549P3xKw=="],

    "ms": ["ms@2.1.3", "", {}, "sha512-6FlzubTLZG3J2a/NVCAleEhjzq5oxgHyaCU9yYXvcLsvoVaHJq/s5xXI6/XXP6tz7R9xAOtHnSO/tXtF3WRTlA=="],

    "msw": ["msw@2.7.0", "", { "dependencies": { "@bundled-es-modules/cookie": "^2.0.1", "@bundled-es-modules/statuses": "^1.0.1", "@bundled-es-modules/tough-cookie": "^0.1.6", "@inquirer/confirm": "^5.0.0", "@mswjs/interceptors": "^0.37.0", "@open-draft/deferred-promise": "^2.2.0", "@open-draft/until": "^2.1.0", "@types/cookie": "^0.6.0", "@types/statuses": "^2.0.4", "graphql": "^16.8.1", "headers-polyfill": "^4.0.2", "is-node-process": "^1.2.0", "outvariant": "^1.4.3", "path-to-regexp": "^6.3.0", "picocolors": "^1.1.1", "strict-event-emitter": "^0.5.1", "type-fest": "^4.26.1", "yargs": "^17.7.2" }, "peerDependencies": { "typescript": ">= 4.8.x" }, "optionalPeers": ["typescript"], "bin": { "msw": "cli/index.js" } }, "sha512-BIodwZ19RWfCbYTxWTUfTXc+sg4OwjCAgxU1ZsgmggX/7S3LdUifsbUPJs61j0rWb19CZRGY5if77duhc0uXzw=="],

    "mute-stream": ["mute-stream@2.0.0", "", {}, "sha512-WWdIxpyjEn+FhQJQQv9aQAYlHoNVdzIzUySNV1gHUPDSdZJ3yZn7pAAbQcV7B56Mvu881q9FZV+0Vx2xC44VWA=="],

    "mz": ["mz@2.7.0", "", { "dependencies": { "any-promise": "^1.0.0", "object-assign": "^4.0.1", "thenify-all": "^1.0.0" } }, "sha512-z81GNO7nnYMEhrGh9LeymoE4+Yr0Wn5McHIZMK5cfQCl+NDX08sCZgUc9/6MHni9IWuFLm1Z3HTCXu2z9fN62Q=="],

    "nanostores": ["nanostores@0.11.4", "", {}, "sha512-k1oiVNN4hDK8NcNERSZLQiMfRzEGtfnvZvdBvey3SQbgn8Dcrk0h1I6vpxApjb10PFUflZrgJ2WEZyJQ+5v7YQ=="],

    "npm-run-path": ["npm-run-path@5.3.0", "", { "dependencies": { "path-key": "^4.0.0" } }, "sha512-ppwTtiJZq0O/ai0z7yfudtBpWIoxM8yE6nHi1X47eFR2EWORqfbu6CnPlNsjeN683eT0qG6H/Pyf9fCcvjnnnQ=="],

    "object-assign": ["object-assign@4.1.1", "", {}, "sha512-rJgTQnkUnH1sFw8yT6VSU3zD3sWmu6sZhIseY8VX+GRu3P6F7Fu+JNDoXfklElbLJSnc3FUQHVe4cU5hj+BcUg=="],

    "onetime": ["onetime@7.0.0", "", { "dependencies": { "mimic-function": "^5.0.0" } }, "sha512-VXJjc87FScF88uafS3JllDgvAm+c/Slfz06lorj2uAY34rlUu0Nt+v8wreiImcrgAjjIHp1rXpTDlLOGw29WwQ=="],

    "open": ["open@10.1.0", "", { "dependencies": { "default-browser": "^5.2.1", "define-lazy-prop": "^3.0.0", "is-inside-container": "^1.0.0", "is-wsl": "^3.1.0" } }, "sha512-mnkeQ1qP5Ue2wd+aivTD3NHd/lZ96Lu0jgf0pwktLPtx6cTZiH7tyeGRRHs0zX0rbrahXPnXlUnbeXyaBBuIaw=="],

    "ora": ["ora@8.1.1", "", { "dependencies": { "chalk": "^5.3.0", "cli-cursor": "^5.0.0", "cli-spinners": "^2.9.2", "is-interactive": "^2.0.0", "is-unicode-supported": "^2.0.0", "log-symbols": "^6.0.0", "stdin-discarder": "^0.2.2", "string-width": "^7.2.0", "strip-ansi": "^7.1.0" } }, "sha512-YWielGi1XzG1UTvOaCFaNgEnuhZVMSHYkW/FQ7UX8O26PtlpdM84c0f7wLPlkvx2RfiQmnzd61d/MGxmpQeJPw=="],

    "os-tmpdir": ["os-tmpdir@1.0.2", "", {}, "sha512-D2FR03Vir7FIu45XBY20mTb+/ZSWB00sjU9jdQXt83gDrI4Ztz5Fs7/yy74g2N5SVQY4xY1qDr4rNddwYRVX0g=="],

    "outvariant": ["outvariant@1.4.3", "", {}, "sha512-+Sl2UErvtsoajRDKCE5/dBz4DIvHXQQnAxtQTF04OJxY0+DyZXSo5P5Bb7XYWOh81syohlYL24hbDwxedPUJCA=="],

    "package-json-from-dist": ["package-json-from-dist@1.0.1", "", {}, "sha512-UEZIS3/by4OC8vL3P2dTXRETpebLI2NiI5vIrjaD/5UtrkFX/tNbwjTSRAGC/+7CAo2pIcBaRgWmcBBHcsaCIw=="],

    "path-key": ["path-key@3.1.1", "", {}, "sha512-ojmeN0qd+y0jszEtoY48r0Peq5dwMEkIlCOu6Q5f41lfkswXuKtYrhgoTpLnyIcHm24Uhqx+5Tqm2InSwLhE6Q=="],

    "path-scurry": ["path-scurry@1.11.1", "", { "dependencies": { "lru-cache": "^10.2.0", "minipass": "^5.0.0 || ^6.0.2 || ^7.0.0" } }, "sha512-Xa4Nw17FS9ApQFJ9umLiJS4orGjm7ZzwUrwamcGQuHSzDyth9boKDaycYdDcZDuqYATXw4HFXgaqWTctW/v1HA=="],

    "path-to-regexp": ["path-to-regexp@6.3.0", "", {}, "sha512-Yhpw4T9C6hPpgPeA28us07OJeqZ5EzQTkbfwuhsUg0c237RomFoETJgmp2sa3F/41gfLE6G5cqcYwznmeEeOlQ=="],

    "pathe": ["pathe@2.0.3", "", {}, "sha512-WUjGcAqP1gQacoQe+OBJsFA7Ld4DyXuUIjZ5cc75cLHvJ7dtNsTugphxIADwspS+AraAUePCKrSVtPLFj/F88w=="],

    "picocolors": ["picocolors@1.1.1", "", {}, "sha512-xceH2snhtb5M9liqDsmEw56le376mTZkEX/jEb/RxNFyegNul7eNslCXP9FDj/Lcu0X8KEyMceP2ntpaHrDEVA=="],

    "picomatch": ["picomatch@4.0.2", "", {}, "sha512-M7BAV6Rlcy5u+m6oPhAPFgJTzAioX/6B0DxyvDlo9l8+T3nLKbrczg2WLUyzd45L8RqfUMyGPzekbMvX2Ldkwg=="],

    "pirates": ["pirates@4.0.7", "", {}, "sha512-TfySrs/5nm8fQJDcBDuUng3VOUKsd7S+zqvbOTiGXHfxX4wK31ard+hoNuvkicM/2YFzlpDgABOevKSsB4G/FA=="],

    "pkg-types": ["pkg-types@1.3.1", "", { "dependencies": { "confbox": "^0.1.8", "mlly": "^1.7.4", "pathe": "^2.0.1" } }, "sha512-/Jm5M4RvtBFVkKWRu2BLUTNP8/M2a+UwuAX+ae4770q1qVGtfjG+WTCupoZixokjmHiry8uI+dlY8KXYV5HVVQ=="],

    "postcss-load-config": ["postcss-load-config@6.0.1", "", { "dependencies": { "lilconfig": "^3.1.1" }, "peerDependencies": { "jiti": ">=1.21.0", "postcss": ">=8.0.9", "tsx": "^4.8.1", "yaml": "^2.4.2" }, "optionalPeers": ["jiti", "postcss", "tsx", "yaml"] }, "sha512-oPtTM4oerL+UXmx+93ytZVN82RrlY/wPUV8IeDxFrzIjXOLF1pN+EmKPLbubvKHT2HC20xXsCAH2Z+CKV6Oz/g=="],

    "psl": ["psl@1.15.0", "", { "dependencies": { "punycode": "^2.3.1" } }, "sha512-JZd3gMVBAVQkSs6HdNZo9Sdo0LNcQeMNP3CozBJb3JYC/QUYZTnKxP+f8oWRX4rHP5EurWxqAHTSwUCjlNKa1w=="],

    "punycode": ["punycode@2.3.1", "", {}, "sha512-vYt7UD1U9Wg6138shLtLOvdAu+8DsC/ilFtEVHcH+wydcSpNE20AfSOduf6MkRFahL5FY7X1oU7nKVZFtfq8Fg=="],

    "pvtsutils": ["pvtsutils@1.3.6", "", { "dependencies": { "tslib": "^2.8.1" } }, "sha512-PLgQXQ6H2FWCaeRak8vvk1GW462lMxB5s3Jm673N82zI4vqtVUPuZdffdZbPDFRoU8kAhItWFtPCWiPpp4/EDg=="],

    "pvutils": ["pvutils@1.1.3", "", {}, "sha512-pMpnA0qRdFp32b1sJl1wOJNxZLQ2cbQx+k6tjNtZ8CpvVhNqEPRgivZ2WOUev2YMajecdH7ctUPDvEe87nariQ=="],

    "querystringify": ["querystringify@2.2.0", "", {}, "sha512-FIqgj2EUvTa7R50u0rGsyTftzjYmv/a3hO345bZNrqabNqjtgiDMgmo4mkUjd+nzU5oF3dClKqFIPUKybUyqoQ=="],

    "readdirp": ["readdirp@4.1.2", "", {}, "sha512-GDhwkLfywWL2s6vEjyhri+eXmfH6j1L7JE27WhqLeYzoh/A3DBaYGEj2H/HFZCn/kMfim73FXxEJTw06WtxQwg=="],

    "require-directory": ["require-directory@2.1.1", "", {}, "sha512-fGxEI7+wsG9xrvdjsrlmL22OMTTiHRwAMroiEeMgq8gzoLC/PQr7RsRDSTLUg/bZAZtF+TVIkHc6/4RIKrui+Q=="],

    "requires-port": ["requires-port@1.0.0", "", {}, "sha512-KigOCHcocU3XODJxsu8i/j8T9tzT4adHiecwORRQ0ZZFcp7ahwXuRU1m+yuO90C5ZUyGeGfocHDI14M3L3yDAQ=="],

    "resolve-from": ["resolve-from@5.0.0", "", {}, "sha512-qYg9KP24dD5qka9J47d0aVky0N+b4fTU89LN9iDnjB5waksiC49rvMB0PrUJQGoTmH50XPiqOvAjDfaijGxYZw=="],

    "restore-cursor": ["restore-cursor@5.1.0", "", { "dependencies": { "onetime": "^7.0.0", "signal-exit": "^4.1.0" } }, "sha512-oMA2dcrw6u0YfxJQXm342bFKX/E4sG9rbTzO9ptUcR/e8A33cHuvStiYOwH7fszkZlZ1z/ta9AAoPk2F4qIOHA=="],

    "rollup": ["rollup@4.41.0", "", { "dependencies": { "@types/estree": "1.0.7" }, "optionalDependencies": { "@rollup/rollup-android-arm-eabi": "4.41.0", "@rollup/rollup-android-arm64": "4.41.0", "@rollup/rollup-darwin-arm64": "4.41.0", "@rollup/rollup-darwin-x64": "4.41.0", "@rollup/rollup-freebsd-arm64": "4.41.0", "@rollup/rollup-freebsd-x64": "4.41.0", "@rollup/rollup-linux-arm-gnueabihf": "4.41.0", "@rollup/rollup-linux-arm-musleabihf": "4.41.0", "@rollup/rollup-linux-arm64-gnu": "4.41.0", "@rollup/rollup-linux-arm64-musl": "4.41.0", "@rollup/rollup-linux-loongarch64-gnu": "4.41.0", "@rollup/rollup-linux-powerpc64le-gnu": "4.41.0", "@rollup/rollup-linux-riscv64-gnu": "4.41.0", "@rollup/rollup-linux-riscv64-musl": "4.41.0", "@rollup/rollup-linux-s390x-gnu": "4.41.0", "@rollup/rollup-linux-x64-gnu": "4.41.0", "@rollup/rollup-linux-x64-musl": "4.41.0", "@rollup/rollup-win32-arm64-msvc": "4.41.0", "@rollup/rollup-win32-ia32-msvc": "4.41.0", "@rollup/rollup-win32-x64-msvc": "4.41.0", "fsevents": "~2.3.2" }, "bin": { "rollup": "dist/bin/rollup" } }, "sha512-HqMFpUbWlf/tvcxBFNKnJyzc7Lk+XO3FGc3pbNBLqEbOz0gPLRgcrlS3UF4MfUrVlstOaP/q0kM6GVvi+LrLRg=="],

    "rou3": ["rou3@0.5.1", "", {}, "sha512-OXMmJ3zRk2xeXFGfA3K+EOPHC5u7RDFG7lIOx0X1pdnhUkI8MdVrbV+sNsD80ElpUZ+MRHdyxPnFthq9VHs8uQ=="],

    "run-applescript": ["run-applescript@7.0.0", "", {}, "sha512-9by4Ij99JUr/MCFBUkDKLWK3G9HVXmabKz9U5MlIAIuvuzkiOicRYs8XJLxX+xahD+mLiiCYDqF9dKAgtzKP1A=="],

    "safer-buffer": ["safer-buffer@2.1.2", "", {}, "sha512-YZo3K82SD7Riyi0E1EQPojLz7kpepnSQI9IyPbHHg1XXXevb5dJI7tpyN2ADxGcQbHG7vcyRHk0cbwqcQriUtg=="],

    "set-cookie-parser": ["set-cookie-parser@2.7.1", "", {}, "sha512-IOc8uWeOZgnb3ptbCURJWNjWUPcO3ZnTTdzsurqERrP6nPyv+paC55vJM0LpOlT2ne+Ix+9+CRG1MNLlyZ4GjQ=="],

    "shebang-command": ["shebang-command@2.0.0", "", { "dependencies": { "shebang-regex": "^3.0.0" } }, "sha512-kHxr2zZpYtdmrN1qDjrrX/Z1rR1kG8Dx+gkpK1G4eXmvXswmcE1hTWBWYUzlraYw1/yZp6YuDY77YtvbN0dmDA=="],

    "shebang-regex": ["shebang-regex@3.0.0", "", {}, "sha512-7++dFhtcx3353uBaq8DDR4NuxBetBzC7ZQOhmTQInHEd6bSrXdiEyzCvG07Z44UYdLShWUyXt5M/yhz8ekcb1A=="],

    "shiro-better-auth": ["shiro-better-auth@workspace:packages/shiro-better-auth"],

    "shiro-cli": ["shiro-cli@workspace:packages/shiro-cli"],

    "shiro-codegen": ["shiro-codegen@workspace:packages/shiro-codegen"],

    "shiro-compiler": ["shiro-compiler@workspace:packages/shiro-compiler"],

    "shiro-hono": ["shiro-hono@workspace:packages/shiro-hono"],

    "shiro-orm": ["shiro-orm@workspace:packages/shiro-orm"],

    "shiro-syntax": ["shiro-syntax@workspace:packages/shiro-syntax"],

    "signal-exit": ["signal-exit@4.1.0", "", {}, "sha512-bzyZ1e88w9O1iNJbKnOlvYTrWPDl46O1bG0D3XInv+9tkPrxrN8jUUTiFlDkkmKWgn1M6CfIA13SuGqOa9Korw=="],

    "source-map": ["source-map@0.8.0-beta.0", "", { "dependencies": { "whatwg-url": "^7.0.0" } }, "sha512-2ymg6oRBpebeZi9UUNsgQ89bhx01TcTkmNTGnNO88imTmbSgy4nfujrgVEFKWpMTEGA11EDkTt7mqObTPdigIA=="],

    "statuses": ["statuses@2.0.1", "", {}, "sha512-RwNA9Z/7PrK06rYLIzFMlaF+l73iwpzsqRIFgbMLbTcLD6cOao82TaWefPXQvB2fOC4AjuYSEndS7N/mTCbkdQ=="],

    "stdin-discarder": ["stdin-discarder@0.2.2", "", {}, "sha512-UhDfHmA92YAlNnCfhmq0VeNL5bDbiZGg7sZ2IvPsXubGkiNa9EC+tUTsjBRsYUAz87btI6/1wf4XoVvQ3uRnmQ=="],

    "strict-event-emitter": ["strict-event-emitter@0.5.1", "", {}, "sha512-vMgjE/GGEPEFnhFub6pa4FmJBRBVOLpIII2hvCZ8Kzb7K0hlHo7mQv6xYrBvCL2LtAIBwFUK8wvuJgTVSQ5MFQ=="],

    "string-width": ["string-width@7.2.0", "", { "dependencies": { "emoji-regex": "^10.3.0", "get-east-asian-width": "^1.0.0", "strip-ansi": "^7.1.0" } }, "sha512-tsaTIkKW9b4N+AEj+SVA+WhJzV7/zMhcSu78mLKWSk7cXMOSHsBKFWUs0fWwq8QyK3MgJBQRX6Gbi4kYbdvGkQ=="],

    "string-width-cjs": ["string-width@4.2.3", "", { "dependencies": { "emoji-regex": "^8.0.0", "is-fullwidth-code-point": "^3.0.0", "strip-ansi": "^6.0.1" } }, "sha512-wKyQRQpjJ0sIp62ErSZdGsjMJWsap5oRNihHhu6G7JVO/9jIB6UyevL+tXuOqrng8j/cxKTWyWUwvSTriiZz/g=="],

    "strip-ansi": ["strip-ansi@7.1.0", "", { "dependencies": { "ansi-regex": "^6.0.1" } }, "sha512-iq6eVVI64nQQTRYq2KtEg2d2uU7LElhTJwsH4YzIHZshxlgZms/wIc4VoDQTlG/IvVIrBKG06CrZnp0qv7hkcQ=="],

    "strip-ansi-cjs": ["strip-ansi@6.0.1", "", { "dependencies": { "ansi-regex": "^5.0.1" } }, "sha512-Y38VPSHcqkFrCpFnQ9vuSXmquuv5oXOKpGeT6aGrr3o3Gc9AlVa6JBfUSOCnbxGGZF+/0ooI7KrPuUSztUdU5A=="],

    "strip-final-newline": ["strip-final-newline@3.0.0", "", {}, "sha512-dOESqjYr96iWYylGObzd39EuNTa5VJxyvVAEm5Jnh7KGo75V43Hk1odPQkNDyXNmUR6k+gEiDVXnjB8HJ3crXw=="],

    "sucrase": ["sucrase@3.35.0", "", { "dependencies": { "@jridgewell/gen-mapping": "^0.3.2", "commander": "^4.0.0", "glob": "^10.3.10", "lines-and-columns": "^1.1.6", "mz": "^2.7.0", "pirates": "^4.0.1", "ts-interface-checker": "^0.1.9" }, "bin": { "sucrase": "bin/sucrase", "sucrase-node": "bin/sucrase-node" } }, "sha512-8EbVDiu9iN/nESwxeSxDKe0dunta1GOlHufmSSXxMD2z2/tMZpDMpvXQGsc+ajGo8y2uYUmixaSRUc/QPoQ0GA=="],

    "system-architecture": ["system-architecture@0.1.0", "", {}, "sha512-ulAk51I9UVUyJgxlv9M6lFot2WP3e7t8Kz9+IS6D4rVba1tR9kON+Ey69f+1R4Q8cd45Lod6a4IcJIxnzGc/zA=="],

    "thenify": ["thenify@3.3.1", "", { "dependencies": { "any-promise": "^1.0.0" } }, "sha512-RVZSIV5IG10Hk3enotrhvz0T9em6cyHBLkH/YAZuKqd8hRkKhSfCGIcP2KUY0EPxndzANBmNllzWPwak+bheSw=="],

    "thenify-all": ["thenify-all@1.6.0", "", { "dependencies": { "thenify": ">= 3.1.0 < 4" } }, "sha512-RNxQH/qI8/t3thXJDwcstUO4zeqo64+Uy/+sNVRBx4Xn2OX+OZ9oP+iJnNFqplFra2ZUVeKCSa2oVWi3T4uVmA=="],

    "tinyexec": ["tinyexec@0.3.2", "", {}, "sha512-KQQR9yN7R5+OSwaK0XQoj22pwHoTlgYqmUscPYoknOoWCWfj/5/ABTMRi69FrKU5ffPVh5QcFikpWJI/P1ocHA=="],

    "tinyglobby": ["tinyglobby@0.2.13", "", { "dependencies": { "fdir": "^6.4.4", "picomatch": "^4.0.2" } }, "sha512-mEwzpUgrLySlveBwEVDMKk5B57bhLPYovRfPAXD5gA/98Opn0rCDj3GtLwFvCvH5RK9uPCExUROW5NjDwvqkxw=="],

    "title": ["title@4.0.1", "", { "dependencies": { "arg": "^5.0.0", "chalk": "^5.0.0", "clipboardy": "^4.0.0" }, "bin": { "title": "dist/esm/bin.js" } }, "sha512-xRnPkJx9nvE5MF6LkB5e8QJjE2FW8269wTu/LQdf7zZqBgPly0QJPf/CWAo7srj5so4yXfoLEdCFgurlpi47zg=="],

    "tmp": ["tmp@0.0.33", "", { "dependencies": { "os-tmpdir": "~1.0.2" } }, "sha512-jRCJlojKnZ3addtTOjdIqoRuPEKBvNXcGYqzO6zWZX8KfKEpnGY5jfggJQ3EjKuu8D4bJRr0y+cYJFmYbImXGw=="],

    "tough-cookie": ["tough-cookie@4.1.4", "", { "dependencies": { "psl": "^1.1.33", "punycode": "^2.1.1", "universalify": "^0.2.0", "url-parse": "^1.5.3" } }, "sha512-Loo5UUvLD9ScZ6jh8beX1T6sO1w2/MpCRpEP7V280GKMVUQ0Jzar2U3UJPsrdbziLEMMhu3Ujnq//rhiFuIeag=="],

    "tr46": ["tr46@1.0.1", "", { "dependencies": { "punycode": "^2.1.0" } }, "sha512-dTpowEjclQ7Kgx5SdBkqRzVhERQXov8/l9Ft9dVM9fmg0W0KQSVaXX9T4i6twCPNtYiZM53lpSSUAwJbFPOHxA=="],

    "tree-kill": ["tree-kill@1.2.2", "", { "bin": { "tree-kill": "cli.js" } }, "sha512-L0Orpi8qGpRG//Nd+H90vFB+3iHnue1zSSGmNOOCh1GLJ7rUKVwV2HvijphGQS2UmhUZewS9VgvxYIdgr+fG1A=="],

    "ts-interface-checker": ["ts-interface-checker@0.1.13", "", {}, "sha512-Y/arvbn+rrz3JCKl9C4kVNfTfSm2/mEp5FSz5EsZSANGPSlQrpRI5M4PKF+mJnE52jOO90PnPSc3Ur3bTQw0gA=="],

    "tslib": ["tslib@2.8.1", "", {}, "sha512-oJFu94HQb+KVduSUQL7wnpmqnfmLsOA/nAh6b6EH0wCEoK0/mPeXU6c3wKDV83MkOuHPRHtSXKKU99IBazS/2w=="],

    "tsup": ["tsup@8.5.0", "", { "dependencies": { "bundle-require": "^5.1.0", "cac": "^6.7.14", "chokidar": "^4.0.3", "consola": "^3.4.0", "debug": "^4.4.0", "esbuild": "^0.25.0", "fix-dts-default-cjs-exports": "^1.0.0", "joycon": "^3.1.1", "picocolors": "^1.1.1", "postcss-load-config": "^6.0.1", "resolve-from": "^5.0.0", "rollup": "^4.34.8", "source-map": "0.8.0-beta.0", "sucrase": "^3.35.0", "tinyexec": "^0.3.2", "tinyglobby": "^0.2.11", "tree-kill": "^1.2.2" }, "peerDependencies": { "@microsoft/api-extractor": "^7.36.0", "@swc/core": "^1", "postcss": "^8.4.12", "typescript": ">=4.5.0" }, "optionalPeers": ["@microsoft/api-extractor", "@swc/core", "postcss", "typescript"], "bin": { "tsup": "dist/cli-default.js", "tsup-node": "dist/cli-node.js" } }, "sha512-VmBp77lWNQq6PfuMqCHD3xWl22vEoWsKajkF8t+yMBawlUS8JzEI+vOVMeuNZIuMML8qXRizFKi9oD5glKQVcQ=="],

    "turbo": ["turbo@2.5.3", "", { "optionalDependencies": { "turbo-darwin-64": "2.5.3", "turbo-darwin-arm64": "2.5.3", "turbo-linux-64": "2.5.3", "turbo-linux-arm64": "2.5.3", "turbo-windows-64": "2.5.3", "turbo-windows-arm64": "2.5.3" }, "bin": { "turbo": "bin/turbo" } }, "sha512-iHuaNcq5GZZnr3XDZNuu2LSyCzAOPwDuo5Qt+q64DfsTP1i3T2bKfxJhni2ZQxsvAoxRbuUK5QetJki4qc5aYA=="],

    "turbo-darwin-64": ["turbo-darwin-64@2.5.3", "", { "os": "darwin", "cpu": "x64" }, "sha512-YSItEVBUIvAGPUDpAB9etEmSqZI3T6BHrkBkeSErvICXn3dfqXUfeLx35LfptLDEbrzFUdwYFNmt8QXOwe9yaw=="],

    "turbo-darwin-arm64": ["turbo-darwin-arm64@2.5.3", "", { "os": "darwin", "cpu": "arm64" }, "sha512-5PefrwHd42UiZX7YA9m1LPW6x9YJBDErXmsegCkVp+GjmWrADfEOxpFrGQNonH3ZMj77WZB2PVE5Aw3gA+IOhg=="],

    "turbo-linux-64": ["turbo-linux-64@2.5.3", "", { "os": "linux", "cpu": "x64" }, "sha512-M9xigFgawn5ofTmRzvjjLj3Lqc05O8VHKuOlWNUlnHPUltFquyEeSkpQNkE/vpPdOR14AzxqHbhhxtfS4qvb1w=="],

    "turbo-linux-arm64": ["turbo-linux-arm64@2.5.3", "", { "os": "linux", "cpu": "arm64" }, "sha512-auJRbYZ8SGJVqvzTikpg1bsRAsiI9Tk0/SDkA5Xgg0GdiHDH/BOzv1ZjDE2mjmlrO/obr19Dw+39OlMhwLffrw=="],

    "turbo-windows-64": ["turbo-windows-64@2.5.3", "", { "os": "win32", "cpu": "x64" }, "sha512-arLQYohuHtIEKkmQSCU9vtrKUg+/1TTstWB9VYRSsz+khvg81eX6LYHtXJfH/dK7Ho6ck+JaEh5G+QrE1jEmCQ=="],

    "turbo-windows-arm64": ["turbo-windows-arm64@2.5.3", "", { "os": "win32", "cpu": "arm64" }, "sha512-3JPn66HAynJ0gtr6H+hjY4VHpu1RPKcEwGATvGUTmLmYSYBQieVlnGDRMMoYN066YfyPqnNGCfhYbXfH92Cm0g=="],

    "type-fest": ["type-fest@4.41.0", "", {}, "sha512-TeTSQ6H5YHvpqVwBRcnLDCBnDOHWYu7IvGbHT6N8AOymcr9PJGjc1GTtiWZTYg0NCgYwvnYWEkVChQAr9bjfwA=="],

    "typescript": ["typescript@5.8.3", "", { "bin": { "tsc": "bin/tsc", "tsserver": "bin/tsserver" } }, "sha512-p1diW6TqL9L07nNxvRMM7hMMw4c5XOo/1ibL4aAIGmSAt9slTE1Xgw5KWuof2uTOvCg9BY7ZRi+GaF+7sfgPeQ=="],

    "ufo": ["ufo@1.6.1", "", {}, "sha512-9a4/uxlTWJ4+a5i0ooc1rU7C7YOw3wT+UGqdeNNHWnOF9qcMBgLRS+4IYUqbczewFx4mLEig6gawh7X6mFlEkA=="],

    "uncrypto": ["uncrypto@0.1.3", "", {}, "sha512-Ql87qFHB3s/De2ClA9e0gsnS6zXG27SkTiSJwjCc9MebbfapQfuPzumMIUMi38ezPZVNFcHI9sUIepeQfw8J8Q=="],

    "undici-types": ["undici-types@6.21.0", "", {}, "sha512-iwDZqg0QAGrg9Rav5H4n0M64c3mkR59cJ6wQp+7C4nI0gsmExaedaYLNO44eT4AtBBwjbTiGPMlt2Md0T9H9JQ=="],

    "universalify": ["universalify@0.2.0", "", {}, "sha512-CJ1QgKmNg3CwvAv/kOFmtnEN05f0D/cn9QntgNOQlQF9dgvVTHj3t+8JPdjqawCHk7V/KA+fbUqzZ9XWhcqPUg=="],

    "url-parse": ["url-parse@1.5.10", "", { "dependencies": { "querystringify": "^2.1.1", "requires-port": "^1.0.0" } }, "sha512-WypcfiRhfeUP9vvF0j6rw0J3hrWrw6iZv3+22h6iRMJ/8z1Tj6XfLP4DsUix5MhMPnXpiHDoKyoZ/bdCkwBCiQ=="],

    "webidl-conversions": ["webidl-conversions@4.0.2", "", {}, "sha512-YQ+BmxuTgd6UXZW3+ICGfyqRyHXVlD5GtQr5+qjiNW7bF0cqrzX500HVXPBOvgXb5YnzDd+h0zqyv61KUD7+Sg=="],

    "whatwg-url": ["whatwg-url@7.1.0", "", { "dependencies": { "lodash.sortby": "^4.7.0", "tr46": "^1.0.1", "webidl-conversions": "^4.0.2" } }, "sha512-WUu7Rg1DroM7oQvGWfOiAK21n74Gg+T4elXEQYkOhtyLeWiJFoOGLXPKI/9gzIie9CtwVLm8wtw6YJdKyxSjeg=="],

    "which": ["which@2.0.2", "", { "dependencies": { "isexe": "^2.0.0" }, "bin": { "node-which": "./bin/node-which" } }, "sha512-BLI3Tl1TW3Pvl70l3yq3Y64i+awpwXqsGBYWkkqMtnbXgrMD+yj7rhW0kuEDxzJaYXGjEW5ogapKNMEKNMjibA=="],

    "wrap-ansi": ["wrap-ansi@6.2.0", "", { "dependencies": { "ansi-styles": "^4.0.0", "string-width": "^4.1.0", "strip-ansi": "^6.0.0" } }, "sha512-r6lPcBGxZXlIcymEu7InxDMhdW0KDxpLgoFLcguasxCaJ/SOIZwINatK9KY/tf+ZrlywOKU0UDj3ATXUBfxJXA=="],

    "wrap-ansi-cjs": ["wrap-ansi@7.0.0", "", { "dependencies": { "ansi-styles": "^4.0.0", "string-width": "^4.1.0", "strip-ansi": "^6.0.0" } }, "sha512-YVGIj2kamLSTxw6NsZjoBxfSwsn0ycdesmc4p+Q21c5zPuZ1pl+NfxVdxPtdHvmNVOQ6XSYG4AUtyt/Fi7D16Q=="],

    "y18n": ["y18n@5.0.8", "", {}, "sha512-0pfFzegeDWJHJIAmTLRP2DwHjdF5s7jo9tuztdQxAhINCdvS+3nGINqPd00AphqJR/0LhANUS6/+7SCb98YOfA=="],

    "yargs": ["yargs@17.7.2", "", { "dependencies": { "cliui": "^8.0.1", "escalade": "^3.1.1", "get-caller-file": "^2.0.5", "require-directory": "^2.1.1", "string-width": "^4.2.3", "y18n": "^5.0.5", "yargs-parser": "^21.1.1" } }, "sha512-7dSzzRQ++CKnNI/krKnYRV7JKKPUXMEh61soaHKg9mrWEhzFWhFnxPxGl+69cD1Ou63C13NUPCnmIcrvqCuM6w=="],

    "yargs-parser": ["yargs-parser@21.1.1", "", {}, "sha512-tVpsJW7DdjecAiFpbIB1e3qxIQsE6NoPc5/eTdrbbIC4h0LVsWhnoa3g+m2HclBIujHzsxZ4VJVA+GUuc2/LBw=="],

    "yoctocolors-cjs": ["yoctocolors-cjs@2.1.2", "", {}, "sha512-cYVsTjKl8b+FrnidjibDWskAv7UKOfcwaVZdp/it9n1s9fU3IkgDbhdIRKCW4JDsAlECJY0ytoVPT3sK6kideA=="],

    "zod": ["zod@3.24.1", "", {}, "sha512-muH7gBL9sI1nciMZV67X5fTKKBLtwpZ5VBp1vsOQzj1MhrBZ4wlVCm3gedKZWLp0Oyel8sIGfeiz54Su+OVT+A=="],

    "@isaacs/cliui/string-width": ["string-width@5.1.2", "", { "dependencies": { "eastasianwidth": "^0.2.0", "emoji-regex": "^9.2.2", "strip-ansi": "^7.0.1" } }, "sha512-HnLOCR3vjcY8beoNLtcjZ5/nxn2afmME6lhrDrebokqMap+XbeW8n9TXpPDOqdGK5qcI3oT0GKTW6wC7EMiVqA=="],

    "@isaacs/cliui/wrap-ansi": ["wrap-ansi@8.1.0", "", { "dependencies": { "ansi-styles": "^6.1.0", "string-width": "^5.0.1", "strip-ansi": "^7.0.1" } }, "sha512-si7QWI6zUMq56bESFvagtmzMdGOtoxfR+Sez11Mobfc7tm+VkUckk9bW2UeffTGVUbOksxmSw0AA2gs8g71NCQ=="],

    "ansi-escapes/type-fest": ["type-fest@0.21.3", "", {}, "sha512-t0rzBq87m3fVcduHDUFhKmyyX+9eo6WQjZvf51Ea/M0Q7+T374Jp1aUiyUl0GKxp8M/OETVHSDvmkyPgvX+X2w=="],

    "cliui/string-width": ["string-width@4.2.3", "", { "dependencies": { "emoji-regex": "^8.0.0", "is-fullwidth-code-point": "^3.0.0", "strip-ansi": "^6.0.1" } }, "sha512-wKyQRQpjJ0sIp62ErSZdGsjMJWsap5oRNihHhu6G7JVO/9jIB6UyevL+tXuOqrng8j/cxKTWyWUwvSTriiZz/g=="],

    "cliui/strip-ansi": ["strip-ansi@6.0.1", "", { "dependencies": { "ansi-regex": "^5.0.1" } }, "sha512-Y38VPSHcqkFrCpFnQ9vuSXmquuv5oXOKpGeT6aGrr3o3Gc9AlVa6JBfUSOCnbxGGZF+/0ooI7KrPuUSztUdU5A=="],

    "cliui/wrap-ansi": ["wrap-ansi@7.0.0", "", { "dependencies": { "ansi-styles": "^4.0.0", "string-width": "^4.1.0", "strip-ansi": "^6.0.0" } }, "sha512-YVGIj2kamLSTxw6NsZjoBxfSwsn0ycdesmc4p+Q21c5zPuZ1pl+NfxVdxPtdHvmNVOQ6XSYG4AUtyt/Fi7D16Q=="],

    "execa/onetime": ["onetime@6.0.0", "", { "dependencies": { "mimic-fn": "^4.0.0" } }, "sha512-1FlR+gjXK7X+AsAHso35MnyN5KqGwJRi/31ft6x0M194ht7S+rWAvd7PHss9xSKMzE0asv1pyIHaJYq+BbacAQ=="],

    "log-symbols/is-unicode-supported": ["is-unicode-supported@1.3.0", "", {}, "sha512-43r2mRvz+8JRIKnWJ+3j8JtjRKZ6GmjzfaE/qiBJnikNnYv/6bagRJ1kUhNk8R5EX/GkobD+r+sfxCPJsiKBLQ=="],

    "npm-run-path/path-key": ["path-key@4.0.0", "", {}, "sha512-haREypq7xkM7ErfgIyA0z+Bj4AGKlMSdlQE2jvJo6huWD1EdkKYV+G/T4nq0YEF2vgTT8kqMFKo1uHn950r4SQ=="],

    "shiro-cli/@ronin/engine": ["@ronin/engine@0.1.23", "", { "dependencies": { "zod": "3.24.1" } }, "sha512-QDeikl4YEBFHEdful9+x5e8lLrxXvjhubJEYxnFfM7SJoFC9OxoE+Dq4g6mVzRuCI+gN+Odkdy3gd2ARr7eXFg=="],

    "shiro-codegen/typescript": ["typescript@5.7.3", "", { "bin": { "tsc": "bin/tsc", "tsserver": "bin/tsserver" } }, "sha512-84MVSjMEHP+FQRPy3pX9sTVV/INIex71s9TL2Gm5FG/WG1SqXeKyZ0k7/blY/4FdOzI12CBy1vGc4og/eus0fw=="],

    "shiro-compiler/@ronin/engine": ["@ronin/engine@0.0.27", "", { "dependencies": { "zod": "3.23.8" } }, "sha512-ArUFnfNH6pVZb3nQStDNZ2p2m4j9QXQTxPM+BrCB6mMYShXrEv9Ke4DiJb+js0IuVhydWWYyA1sql4Nf0IWY5Q=="],

    "string-width-cjs/emoji-regex": ["emoji-regex@8.0.0", "", {}, "sha512-MSjYzcWNOA0ewAHpz0MxpYFvwg6yjy1NG3xteoqz644VCo/RPgnr1/GGt+ic3iJTzQ8Eu3TdM14SawnVUmGE6A=="],

    "string-width-cjs/strip-ansi": ["strip-ansi@6.0.1", "", { "dependencies": { "ansi-regex": "^5.0.1" } }, "sha512-Y38VPSHcqkFrCpFnQ9vuSXmquuv5oXOKpGeT6aGrr3o3Gc9AlVa6JBfUSOCnbxGGZF+/0ooI7KrPuUSztUdU5A=="],

    "strip-ansi-cjs/ansi-regex": ["ansi-regex@5.0.1", "", {}, "sha512-quJQXlTSUGL2LH9SUXo8VwsY4soanhgo6LNSm84E1LBcE8s3O0wpdiRzyR9z/ZZJMlMWv37qOOb9pdJlMUEKFQ=="],

    "wrap-ansi/string-width": ["string-width@4.2.3", "", { "dependencies": { "emoji-regex": "^8.0.0", "is-fullwidth-code-point": "^3.0.0", "strip-ansi": "^6.0.1" } }, "sha512-wKyQRQpjJ0sIp62ErSZdGsjMJWsap5oRNihHhu6G7JVO/9jIB6UyevL+tXuOqrng8j/cxKTWyWUwvSTriiZz/g=="],

    "wrap-ansi/strip-ansi": ["strip-ansi@6.0.1", "", { "dependencies": { "ansi-regex": "^5.0.1" } }, "sha512-Y38VPSHcqkFrCpFnQ9vuSXmquuv5oXOKpGeT6aGrr3o3Gc9AlVa6JBfUSOCnbxGGZF+/0ooI7KrPuUSztUdU5A=="],

    "wrap-ansi-cjs/string-width": ["string-width@4.2.3", "", { "dependencies": { "emoji-regex": "^8.0.0", "is-fullwidth-code-point": "^3.0.0", "strip-ansi": "^6.0.1" } }, "sha512-wKyQRQpjJ0sIp62ErSZdGsjMJWsap5oRNihHhu6G7JVO/9jIB6UyevL+tXuOqrng8j/cxKTWyWUwvSTriiZz/g=="],

    "wrap-ansi-cjs/strip-ansi": ["strip-ansi@6.0.1", "", { "dependencies": { "ansi-regex": "^5.0.1" } }, "sha512-Y38VPSHcqkFrCpFnQ9vuSXmquuv5oXOKpGeT6aGrr3o3Gc9AlVa6JBfUSOCnbxGGZF+/0ooI7KrPuUSztUdU5A=="],

    "yargs/string-width": ["string-width@4.2.3", "", { "dependencies": { "emoji-regex": "^8.0.0", "is-fullwidth-code-point": "^3.0.0", "strip-ansi": "^6.0.1" } }, "sha512-wKyQRQpjJ0sIp62ErSZdGsjMJWsap5oRNihHhu6G7JVO/9jIB6UyevL+tXuOqrng8j/cxKTWyWUwvSTriiZz/g=="],

    "@isaacs/cliui/string-width/emoji-regex": ["emoji-regex@9.2.2", "", {}, "sha512-L18DaJsXSUk2+42pv8mLs5jJT2hqFkFE4j21wOmgbUqsZ2hL72NsUU785g9RXgo3s0ZNgVl42TiHp3ZtOv/Vyg=="],

    "@isaacs/cliui/wrap-ansi/ansi-styles": ["ansi-styles@6.2.1", "", {}, "sha512-bN798gFfQX+viw3R7yrGWRqnrN2oRkEkUjjl4JNn4E8GxxbjtG3FbrEIIY3l8/hrwUwIeCZvi4QuOTP4MErVug=="],

    "cliui/string-width/emoji-regex": ["emoji-regex@8.0.0", "", {}, "sha512-MSjYzcWNOA0ewAHpz0MxpYFvwg6yjy1NG3xteoqz644VCo/RPgnr1/GGt+ic3iJTzQ8Eu3TdM14SawnVUmGE6A=="],

    "cliui/strip-ansi/ansi-regex": ["ansi-regex@5.0.1", "", {}, "sha512-quJQXlTSUGL2LH9SUXo8VwsY4soanhgo6LNSm84E1LBcE8s3O0wpdiRzyR9z/ZZJMlMWv37qOOb9pdJlMUEKFQ=="],

    "shiro-compiler/@ronin/engine/zod": ["zod@3.23.8", "", {}, "sha512-XBx9AXhXktjUqnepgTiE5flcKIYWi/rme0Eaj+5Y0lftuGBq+jyRu/md4WnuxqgP1ubdpNCsYEYPxrzVHD8d6g=="],

    "string-width-cjs/strip-ansi/ansi-regex": ["ansi-regex@5.0.1", "", {}, "sha512-quJQXlTSUGL2LH9SUXo8VwsY4soanhgo6LNSm84E1LBcE8s3O0wpdiRzyR9z/ZZJMlMWv37qOOb9pdJlMUEKFQ=="],

    "wrap-ansi-cjs/string-width/emoji-regex": ["emoji-regex@8.0.0", "", {}, "sha512-MSjYzcWNOA0ewAHpz0MxpYFvwg6yjy1NG3xteoqz644VCo/RPgnr1/GGt+ic3iJTzQ8Eu3TdM14SawnVUmGE6A=="],

    "wrap-ansi-cjs/strip-ansi/ansi-regex": ["ansi-regex@5.0.1", "", {}, "sha512-quJQXlTSUGL2LH9SUXo8VwsY4soanhgo6LNSm84E1LBcE8s3O0wpdiRzyR9z/ZZJMlMWv37qOOb9pdJlMUEKFQ=="],

    "wrap-ansi/string-width/emoji-regex": ["emoji-regex@8.0.0", "", {}, "sha512-MSjYzcWNOA0ewAHpz0MxpYFvwg6yjy1NG3xteoqz644VCo/RPgnr1/GGt+ic3iJTzQ8Eu3TdM14SawnVUmGE6A=="],

    "wrap-ansi/strip-ansi/ansi-regex": ["ansi-regex@5.0.1", "", {}, "sha512-quJQXlTSUGL2LH9SUXo8VwsY4soanhgo6LNSm84E1LBcE8s3O0wpdiRzyR9z/ZZJMlMWv37qOOb9pdJlMUEKFQ=="],

    "yargs/string-width/emoji-regex": ["emoji-regex@8.0.0", "", {}, "sha512-MSjYzcWNOA0ewAHpz0MxpYFvwg6yjy1NG3xteoqz644VCo/RPgnr1/GGt+ic3iJTzQ8Eu3TdM14SawnVUmGE6A=="],

    "yargs/string-width/strip-ansi": ["strip-ansi@6.0.1", "", { "dependencies": { "ansi-regex": "^5.0.1" } }, "sha512-Y38VPSHcqkFrCpFnQ9vuSXmquuv5oXOKpGeT6aGrr3o3Gc9AlVa6JBfUSOCnbxGGZF+/0ooI7KrPuUSztUdU5A=="],

    "yargs/string-width/strip-ansi/ansi-regex": ["ansi-regex@5.0.1", "", {}, "sha512-quJQXlTSUGL2LH9SUXo8VwsY4soanhgo6LNSm84E1LBcE8s3O0wpdiRzyR9z/ZZJMlMWv37qOOb9pdJlMUEKFQ=="],
  }
}<|MERGE_RESOLUTION|>--- conflicted
+++ resolved
@@ -13,11 +13,7 @@
     },
     "packages/shiro-better-auth": {
       "name": "shiro-better-auth",
-<<<<<<< HEAD
-      "version": "0.0.2",
-=======
       "version": "0.0.3",
->>>>>>> da02100e
       "devDependencies": {
         "@ronin/engine": "0.1.16",
         "shiro-compiler": "workspace:*",
@@ -29,11 +25,7 @@
     },
     "packages/shiro-cli": {
       "name": "shiro-cli",
-<<<<<<< HEAD
-      "version": "0.0.2",
-=======
       "version": "0.0.3",
->>>>>>> da02100e
       "bin": {
         "shiro": "./dist/bin/index.js",
       },
@@ -60,11 +52,7 @@
     },
     "packages/shiro-codegen": {
       "name": "shiro-codegen",
-<<<<<<< HEAD
-      "version": "0.0.2",
-=======
       "version": "0.0.3",
->>>>>>> da02100e
       "dependencies": {
         "typescript": "5.7.3",
       },
@@ -75,11 +63,7 @@
     },
     "packages/shiro-compiler": {
       "name": "shiro-compiler",
-<<<<<<< HEAD
-      "version": "0.0.2",
-=======
       "version": "0.0.3",
->>>>>>> da02100e
       "devDependencies": {
         "@ronin/engine": "0.0.27",
         "title": "4.0.1",
@@ -87,11 +71,7 @@
     },
     "packages/shiro-hono": {
       "name": "shiro-hono",
-<<<<<<< HEAD
-      "version": "0.0.2",
-=======
       "version": "0.0.3",
->>>>>>> da02100e
       "devDependencies": {
         "hono": "4.6.17",
         "msw": "2.7.0",
@@ -103,11 +83,7 @@
     },
     "packages/shiro-orm": {
       "name": "shiro-orm",
-<<<<<<< HEAD
-      "version": "0.0.2",
-=======
       "version": "0.0.3",
->>>>>>> da02100e
       "devDependencies": {
         "shiro-compiler": "workspace:*",
         "shiro-syntax": "workspace:*",
@@ -115,11 +91,7 @@
     },
     "packages/shiro-syntax": {
       "name": "shiro-syntax",
-<<<<<<< HEAD
-      "version": "0.0.2",
-=======
       "version": "0.0.3",
->>>>>>> da02100e
       "devDependencies": {
         "expect-type": "1.2.0",
         "shiro-compiler": "workspace:*",
